// For format details, see https://aka.ms/devcontainer.json. For config options, see the
// README at: https://github.com/devcontainers/templates/tree/main/src/docker-existing-dockerfile
{
    "image": "ghcr.io/abcucberkeley/opticalaberrations:develop_CUDA_12_3",
	// "name": "Existing Dockerfile",
	// "build": {
	// 	// Sets the run context to one level up instead of the .devcontainer folder.
	// 	"context": "..",
	// 	// Update the 'dockerFile' property if you aren't using the standard 'Dockerfile' filename.
	// 	"dockerfile": "../Dockerfile"
	// }

	// Features to add to the dev container. More info: https://containers.dev/features.
	// "features": {},

	// Use 'forwardPorts' to make a list of ports inside the container available locally.
	// "forwardPorts": [],

	// Uncomment the next line to run commands after the container is created.
	// "postCreateCommand": "cat /etc/os-release",

	// Configure tool-specific properties.
	// "customizations": {},

	"workspaceMount": "source=${localWorkspaceFolder},target=/app/opticalaberrations,type=bind",
	"workspaceFolder": "/app/opticalaberrations",
<<<<<<< HEAD
	"remoteUser": "1000"
=======
	"remoteUser": "1000",
>>>>>>> 28f5e294

	// Uncomment to connect as an existing user other than the container default. More info: https://aka.ms/dev-containers-non-root.
	// "remoteUser": "devcontainer"
    "runArgs": [
		"--gpus","all",
		"--ipc", "host",
		"--ulimit",  "memlock=-1",
		"--ulimit", "stack=67108864"
	],
	"customizations": {
		"vscode": {
			"extensions": [
				"ms-azuretools.vscode-docker",
				"njpwerner.autodocstring",
				"github.vscode-github-actions",
				"eamodio.gitlens",
				"lochbrunner.vscode-hdf5-viewer",
				"ms-python.python",
				"hbenl.vscode-test-explorer",
				"redhat.vscode-xml"
			]
		}
	}
} 
<|MERGE_RESOLUTION|>--- conflicted
+++ resolved
@@ -24,11 +24,7 @@
 
 	"workspaceMount": "source=${localWorkspaceFolder},target=/app/opticalaberrations,type=bind",
 	"workspaceFolder": "/app/opticalaberrations",
-<<<<<<< HEAD
-	"remoteUser": "1000"
-=======
 	"remoteUser": "1000",
->>>>>>> 28f5e294
 
 	// Uncomment to connect as an existing user other than the container default. More info: https://aka.ms/dev-containers-non-root.
 	// "remoteUser": "devcontainer"
