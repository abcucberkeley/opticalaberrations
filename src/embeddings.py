--- conflicted
+++ resolved
@@ -803,11 +803,7 @@
     freq_strength_threshold: float = 0.01,
     pois: Any = None,
     remove_interference: bool = True,
-<<<<<<< HEAD
     plot_interference: bool = True,  # because it's broken.
-=======
-    plot_interference: bool = False,
->>>>>>> ee860120
     embedding_option: str = 'spatial_planes',
     digital_rotations: Optional[int] = None,
     model_psf_shape: tuple = (64, 64, 64),
