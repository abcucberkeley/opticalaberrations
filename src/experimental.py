--- conflicted
+++ resolved
@@ -671,18 +671,11 @@
     )
     no_phase = True if preloadedmodel.input_shape[1] == 3 else False
 
-<<<<<<< HEAD
-    read_noise_bias = 50
-    logger.info(f"Loading file: {img.name}")
-    sample = load_sample(
-        img,
-=======
     sample = load_sample(img)
     logger.info(f"Sample: {sample.shape}")
 
     sample = preprocessing.prep_sample(
         sample,
->>>>>>> 0a199a2e
         sample_voxel_size=sample_voxel_size,
         remove_background=True,
         read_noise_bias=read_noise_bias,
@@ -691,19 +684,6 @@
         filter_mask_dilation=True,
         plot=Path(f"{img.with_suffix('')}_large_fov_predictions") if plot else None,
     )
-<<<<<<< HEAD
-    pnsr = load_sample(
-        img,
-        remove_background=True,
-        read_noise_bias=read_noise_bias,
-        normalize=False,
-        edge_filter=False,
-        filter_mask_dilation=True,
-        plot=None,
-    )
-    logger.info(f"Sample: {sample.shape}")
-=======
->>>>>>> 0a199a2e
 
     samplepsfgen = SyntheticPSF(
         psf_type=premodelpsfgen.psf_type,
