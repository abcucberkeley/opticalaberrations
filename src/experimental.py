--- conflicted
+++ resolved
@@ -234,7 +234,6 @@
     return_psnr: bool = False
 ):
 
-<<<<<<< HEAD
     if isinstance(data, np.ndarray):
         img = data
     elif isinstance(data, tf.Tensor):
@@ -244,18 +243,6 @@
         path = Path(str(data))
         img = get_image(path).astype(float)
 
-    img = preprocessing.prep_sample(
-        np.squeeze(img),
-        model_fov=model_fov,
-        sample_voxel_size=sample_voxel_size,
-        remove_background=remove_background,
-        read_noise_bias=read_noise_bias,
-        normalize=normalize,
-        edge_filter=edge_filter,
-        filter_mask_dilation=filter_mask_dilation,
-        plot=plot,
-    )
-=======
         img = preprocessing.prep_sample(
             np.squeeze(img),
             model_fov=model_fov,
@@ -268,7 +255,6 @@
             plot=plot,
             return_psnr=return_psnr
         )
->>>>>>> a5eb3240
 
     return img
 
