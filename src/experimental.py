--- conflicted
+++ resolved
@@ -317,7 +317,6 @@
             save_path=Path(f"{data.with_suffix('')}_predictions_wavefronts"),
         )
 
-<<<<<<< HEAD
 def preloadmodel(modelpath: Path):
     physical_devices = tfc.list_physical_devices('GPU')
     for gpu_instance in physical_devices:
@@ -339,10 +338,7 @@
         
     return model, modelpsfgen
 
-
-=======
-@profile
->>>>>>> 78cb5ad1
+@profile
 def predict_sample(
     img: Path,
     model: Path,
