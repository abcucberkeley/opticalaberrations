import matplotlib
matplotlib.use('Agg')

from functools import partial
import ujson

import matplotlib.pyplot as plt
plt.set_loglevel('error')

import itertools
from pathlib import Path
import tensorflow as tf
from typing import Any, Union, Optional
import numpy as np
import pandas as pd
import seaborn as sns
from tifffile import imread, imwrite
from tqdm import trange
from line_profiler_pycharm import profile
from numpy.lib.stride_tricks import sliding_window_view
import multiprocessing as mp
from sklearn.cluster import KMeans
from skimage.transform import resize
from sklearn.metrics import silhouette_samples, silhouette_score
from joblib import Parallel, delayed

import utils
import vis
import backend
import preprocessing

from synthetic import SyntheticPSF
from wavefront import Wavefront
from data_utils import get_image
from preloaded import Preloadedmodelclass
from embeddings import remove_interference_pattern, fourier_embeddings, rolling_fourier_embeddings
from preprocessing import round_to_even

import logging
logger = logging.getLogger('')

try:
    import cupy as cp
except ImportError as e:
    logging.warning(f"Cupy not supported on your system: {e}")


@profile
def load_sample(data: Union[tf.Tensor, Path, str, np.ndarray]):
    if isinstance(data, np.ndarray):
        img = data.astype(np.float32)
    elif isinstance(data, bytes):
        data = Path(str(data, "utf-8"))
        img = get_image(data).astype(np.float32)
    elif isinstance(data, tf.Tensor):
        path = Path(str(data.numpy(), "utf-8"))
        img = get_image(path).astype(tf.float32)
    else:
        path = Path(str(data))
        img = get_image(path).astype(np.float32)
    return np.squeeze(img)


@profile
def reloadmodel_if_needed(
    modelpath: Path,
    preloaded: Optional[Preloadedmodelclass] = None,
    ideal_empirical_psf: Union[Path, np.ndarray] = None,
    ideal_empirical_psf_voxel_size: Any = None,
    n_modes: Optional[int] = None,
    psf_type: Optional[np.ndarray] = None
):
    if preloaded is None:
        logger.info("Loading new model, because model didn't exist")
        preloaded = Preloadedmodelclass(
            modelpath,
            ideal_empirical_psf,
            ideal_empirical_psf_voxel_size,
            n_modes=n_modes,
            psf_type=psf_type,
        )

    if ideal_empirical_psf is None and preloaded.ideal_empirical_psf is not None:
        logger.info("Loading new model, because ideal_empirical_psf has been removed")
        preloaded = Preloadedmodelclass(
            modelpath,
            n_modes=n_modes,
            psf_type=psf_type,
        )

    elif preloaded.ideal_empirical_psf != ideal_empirical_psf:
        logger.info(
            f"Updating ideal psf with empirical, "
            f"because {chr(10)} {preloaded.ideal_empirical_psf} "
            f"of type {type(preloaded.ideal_empirical_psf)} "
            f"has been changed to {chr(10)} {ideal_empirical_psf} of type {type(ideal_empirical_psf)}"
        )
        preloaded.modelpsfgen.update_ideal_psf_with_empirical(
            ideal_empirical_psf=ideal_empirical_psf,
            voxel_size=ideal_empirical_psf_voxel_size,
            remove_background=True,
            normalize=True,
        )

    return preloaded.model, preloaded.modelpsfgen


@profile
def estimate_and_save_new_dm(
    savepath: Path,
    coefficients: np.array,
    dm_calibration: Path,
    dm_state: np.array,
    dm_damping_scalar: float = 1
):
    dm = pd.DataFrame(utils.zernikies_to_actuators(
        coefficients,
        dm_calibration=dm_calibration,
        dm_state=dm_state,
        scalar=dm_damping_scalar
    ))
    dm.to_csv(savepath, index=False, header=False)
    return dm.values


def preprocess(
    file: Union[tf.Tensor, Path, str],
    modelpsfgen: SyntheticPSF,
    samplepsfgen: SyntheticPSF,
    freq_strength_threshold: float = .01,
    digital_rotations: Optional[int] = 361,
    remove_background: bool = True,
    read_noise_bias: float = 5,
    normalize: bool = True,
    edge_filter: bool = True,
    filter_mask_dilation: bool = True,
    plot: Any = None,
    no_phase: bool = False,
    match_model_fov: bool = True
):
    if isinstance(file, tf.Tensor):
        file = Path(str(file.numpy(), "utf-8"))

    if isinstance(plot, bool) and plot:
        plot = file.with_suffix('')

    sample = load_sample(file)

    if match_model_fov:
        sample = preprocessing.prep_sample(
            sample,
            model_fov=modelpsfgen.psf_fov,
            sample_voxel_size=samplepsfgen.voxel_size,
            remove_background=remove_background,
            normalize=normalize,
            edge_filter=edge_filter,
            filter_mask_dilation=filter_mask_dilation,
            read_noise_bias=read_noise_bias,
            plot=plot if plot else None
        )

        return fourier_embeddings(
            sample,
            iotf=modelpsfgen.iotf,
            plot=plot if plot else None,
            no_phase=no_phase,
            remove_interference=True,
            embedding_option=modelpsfgen.embedding_option,
            freq_strength_threshold=freq_strength_threshold,
            digital_rotations=digital_rotations,
            poi_shape=modelpsfgen.psf_shape[1:]
        )
    else:
        window_size = (
            round_to_even(modelpsfgen.psf_fov[0] / samplepsfgen.voxel_size[0]),
            round_to_even(modelpsfgen.psf_fov[1] / samplepsfgen.voxel_size[1]),
            round_to_even(modelpsfgen.psf_fov[2] / samplepsfgen.voxel_size[2]),
        )

        rois = sliding_window_view(
            sample,
            window_shape=window_size
        )[::window_size[0], ::window_size[1], ::window_size[2]]
        ztiles, nrows, ncols = rois.shape[:3]
        rois = np.reshape(rois, (-1, *window_size))

        prep = partial(
            preprocessing.prep_sample,
            sample_voxel_size=samplepsfgen.voxel_size,
            remove_background=remove_background,
            normalize=normalize,
            edge_filter=edge_filter,
            filter_mask_dilation=filter_mask_dilation,
            read_noise_bias=read_noise_bias,
        )

        rois = utils.multiprocess(
            func=prep,
            jobs=rois,
            desc='Preprocessing'
        )

        return rolling_fourier_embeddings(
            rois,
            iotf=modelpsfgen.iotf,
            plot=plot,
            no_phase=no_phase,
            remove_interference=True,
            embedding_option=modelpsfgen.embedding_option,
            freq_strength_threshold=freq_strength_threshold,
            digital_rotations=digital_rotations,
            poi_shape=modelpsfgen.psf_shape[1:],
            nrows=nrows,
            ncols=ncols,
            ztiles=ztiles
        )


def generate_embeddings(
    file: Union[tf.Tensor, Path, str],
    model: Union[tf.keras.Model, Path, str],
    axial_voxel_size: float,
    lateral_voxel_size: float,
    wavelength: float = .510,
    freq_strength_threshold: float = .01,
    remove_background: bool = True,
    read_noise_bias: float = 5,
    normalize: bool = True,
    edge_filter: bool = False,
    filter_mask_dilation: bool = True,
    plot: bool = False,
    match_model_fov: bool = True,
    preloaded: Preloadedmodelclass = None,
    ideal_empirical_psf: Any = None,
    digital_rotations: Optional[int] = None
):

    model, modelpsfgen = reloadmodel_if_needed(
        modelpath=model,
        preloaded=preloaded,
        ideal_empirical_psf=ideal_empirical_psf,
        ideal_empirical_psf_voxel_size=(axial_voxel_size, lateral_voxel_size, lateral_voxel_size)
    )

    sample = load_sample(file)
    psnr = preprocessing.prep_sample(
        sample,
        return_psnr=True,
        remove_background=True,
        normalize=False,
        edge_filter=False,
        filter_mask_dilation=False,
    )
    logger.info(f"Sample: {sample.shape}")

    samplepsfgen = SyntheticPSF(
        psf_type=modelpsfgen.psf_type,
        snr=psnr,
        psf_shape=sample.shape,
        n_modes=model.output_shape[1],
        lam_detection=wavelength,
        x_voxel_size=lateral_voxel_size,
        y_voxel_size=lateral_voxel_size,
        z_voxel_size=axial_voxel_size
    )

    sample = preprocessing.prep_sample(
        sample,
        sample_voxel_size=samplepsfgen.voxel_size,
        remove_background=remove_background,
        normalize=normalize,
        edge_filter=edge_filter,
        filter_mask_dilation=filter_mask_dilation,
        read_noise_bias=read_noise_bias,
        plot=file.with_suffix('') if plot else None,
    )

    return preprocess(
        sample,
        modelpsfgen=modelpsfgen,
        samplepsfgen=samplepsfgen,
        freq_strength_threshold=freq_strength_threshold,
        remove_background=True,
        normalize=True,
        edge_filter=False,
        match_model_fov=match_model_fov,
        digital_rotations=digital_rotations,
        plot=file.with_suffix('') if plot else None,
    )


@profile
def reconstruct_wavefront_error_landscape(
    wavefronts: dict,
    xtiles: int,
    ytiles: int,
    ztiles: int,
    image: np.ndarray,
    save_path: Union[Path, str],
    window_size: tuple,
    lateral_voxel_size: float = .108,
    axial_voxel_size: float = .2,
    wavelength: float = .510,
    threshold: float = 0.,
    isoplanatic_patch_colormap: Union[Path, str] = Path.joinpath(Path(__file__).parent, '../CETperceptual/CET-C2.csv'),
    na: float = 1.0,
):
    """
    Calculate the wavefront error landscape that would produce the wavefront error differences
    that we've measured between tiles.

    1. Calc wavefront error p2v difference between adjacent tiles. (e.g. wavefront error slope)
    2. Solve for the wavefront error using LS following wavefront reconstruction technique:
    W.H. Southwell, "Wave-front estimation from wave-front slope measurements," J. Opt. Soc. Am. 70, 998-1006 (1980)
    https://doi.org/10.1364/JOSA.70.000998

    S = A phi

    S = vector of slopes.  length = # of measurements
    A = matrix operator that calculates slopes (e.g. rise/run = (neighbor - current) / stride)
        number of rows = # of measurements
        number of cols = # of tile coordinates (essentially 3D meshgrid of coordinates flattened to 1D array)
        filled with all zeros except where slope is calculated (and we put -1 and +1 on the coordinate pair)
    phi = vector of the wavefront error at the coordinates. lenght = # of coordinates

    Args:
        wavefronts: wavefronts at each tile location
        volume_shape: Number of pixels in full volume
        na: Numerical aperature limit which to use for calculating p2v error
        wavelength:

    Returns:
        terrain3d: wavefront error in units of waves

    """
    def get_neighbors(tile_coords: Union[tuple, np.array]):
        """
        Args:
            tile_coords: (z, y, x)

        Returns:
            The coordinates of the three bordering neighbors *forward* of the input tile (avoids double counting)
        """
        return [
            tuple(np.array(tile_coords) + np.array([1, 0, 0])),  # z neighbour
            tuple(np.array(tile_coords) + np.array([0, 1, 0])),  # y neighbour
            tuple(np.array(tile_coords) + np.array([0, 0, 1])),  # x neighbour
        ]

    num_coords = xtiles * ytiles * ztiles
    num_dimensions = 3
    num_measurements = num_coords * num_dimensions  # max limit of number of cube borders
    slopes = np.zeros(num_measurements)             # 1D vector of measurements
    A = np.zeros((num_measurements, num_coords))    # 2D matrix

    h = np.array(window_size) * (axial_voxel_size, lateral_voxel_size, lateral_voxel_size)
    h = utils.microns2waves(h, wavelength=wavelength)

    # center = (ztiles//2, ytiles//2, xtiles//2)
    # peak = predictions.apply(lambda x: x**2).groupby(['z', 'y', 'x']).sum().idxmax()
    tile_p2v = np.full((xtiles * ytiles * ztiles), np.nan)

    matrix_row = 0  # pointer to where we are writing
    for i, tile_coords in enumerate(itertools.product(range(ztiles), range(ytiles), range(xtiles))):
        neighbours = list(get_neighbors(tile_coords))
        tile_wavefront = wavefronts[tile_coords]
        if np.isnan(tile_p2v[i]):
            tile_p2v[i] = tile_wavefront.peak2valley(na=na)

        for j, neighbour_coords in enumerate(neighbours):  # ordered as (z, y, x) neighbours
            try:
                neighbour_wavefront = wavefronts[neighbour_coords]
                if np.isnan(tile_p2v[j]):
                    tile_p2v[j] = neighbour_wavefront.peak2valley(na=na)

                diff_wavefront = Wavefront(tile_wavefront - neighbour_wavefront, lam_detection=wavelength)
                p2v = diff_wavefront.peak2valley(na=na)

                v1 = np.dot(tile_wavefront.amplitudes_ansi_waves, tile_wavefront.amplitudes_ansi_waves)
                v2 = np.dot(tile_wavefront.amplitudes_ansi_waves, neighbour_wavefront.amplitudes_ansi_waves)

                if v2 < v1:  # choose negative slope when neighbor has less aberration along the current aberration
                    p2v *= -1

                if tile_p2v[i] > threshold and tile_p2v[j] > threshold:
                    # rescale slopes with the distance between tiles (h)
                    slopes[matrix_row] = p2v / h[j]
                    A[matrix_row, np.ravel_multi_index(neighbour_coords, (ztiles, ytiles, xtiles))] = 1 / h[j]
                    A[matrix_row, i] = -1 / h[j]
                    matrix_row += 1

            except KeyError:
                pass    # e.g. if neighbor is beyond the border or that tile was dropped

    # clip out empty measurements
    slopes = slopes[:matrix_row]
    A = A[:matrix_row, :]

    # add row of ones to prevent singular solutions.
    # This basically amounts to pinning the average of terrain3d to zero
    A = np.append(A, np.ones((1, A.shape[1])), axis=0)
    slopes = np.append(slopes, 0)   # add a corresponding value of zero.

    # terrain in waves
    terrain, _, _, _ = np.linalg.lstsq(A, slopes, rcond=None)
    terrain3d = np.reshape(terrain, (ztiles, ytiles, xtiles))

    # upsample from tile coordinates back to the volume
    terrain3d = resize(terrain3d, image.shape)
    # terrain3d = resize(terrain3d, volume_shape, order=0, mode='constant')  # to show tiles

    isoplanatic_patch_colormap = pd.read_csv(
        isoplanatic_patch_colormap.resolve(),
        header=None,
        index_col=None,
        dtype=np.ubyte
    ).values

    terrain3d *= 255    # convert waves to colormap cycles
    terrain3d = (terrain3d % 256).round(0).astype(np.ubyte)  # wrap if terrain's span is > 1 wave

    #  terrain3d is full brightness RGB color then use vol to determine brightness
    terrain3d = isoplanatic_patch_colormap[terrain3d] * image[..., np.newaxis]
    terrain3d = terrain3d.astype(np.ubyte)
    imwrite(save_path, terrain3d, photometric='rgb')

    return terrain3d


@profile
def predict(
    rois: np.ndarray,
    outdir: Path,
    model: tf.keras.Model,
    modelpsfgen: SyntheticPSF,
    samplepsfgen: SyntheticPSF,
    dm_calibration: Any,
    dm_state: Any,
    wavelength: float = .510,
    ignore_modes: list = (0, 1, 2, 4),
    prediction_threshold: float = 0.,
    freq_strength_threshold: float = .01,
    confidence_threshold: float = .0099,
    batch_size: int = 1,
    digital_rotations: Optional[int] = 361,
    plot: bool = True,
    plot_rotations: bool = False,
    ztiles: int = 1,
    nrows: int = 1,
    ncols: int = 1,
    cpu_workers: int = -1
):
    no_phase = True if model.input_shape[1] == 3 else False

    generate_fourier_embeddings = partial(
        utils.multiprocess,
        func=partial(
            preprocess,
            modelpsfgen=modelpsfgen,
            samplepsfgen=samplepsfgen,
            freq_strength_threshold=freq_strength_threshold,
            digital_rotations=digital_rotations,
            plot=plot,
            no_phase=no_phase,
            remove_background=True,
            normalize=True,
            edge_filter=False,
            filter_mask_dilation=True
        ),
        desc='Generate Fourier embeddings',
        cores=cpu_workers
    )

    inputs = tf.data.Dataset.from_tensor_slices(np.vectorize(str)(rois))
    inputs = inputs.batch(batch_size).map(
        lambda x: tf.py_function(
            generate_fourier_embeddings,
            inp=[x],
            Tout=tf.float32,
        ),
    ).unbatch()

    preds, std = backend.predict_dataset(
        model,
        inputs=inputs,
        psfgen=modelpsfgen,
        batch_size=batch_size,
        ignore_modes=ignore_modes,
        threshold=prediction_threshold,
        save_path=[f.with_suffix('') for f in rois],
        plot_rotations=plot_rotations,
        digital_rotations=digital_rotations,
        confidence_threshold=confidence_threshold,
        desc=f"ROIs [{rois.shape[0]}] x [{digital_rotations}] Rotations",
    )

    tile_names = [f.with_suffix('').name for f in rois]
    predictions = pd.DataFrame(preds.T, columns=tile_names)
    predictions['mean'] = predictions[tile_names].mean(axis=1)
    predictions['median'] = predictions[tile_names].median(axis=1)
    predictions['min'] = predictions[tile_names].min(axis=1)
    predictions['max'] = predictions[tile_names].max(axis=1)
    predictions['std'] = predictions[tile_names].std(axis=1)
    predictions.index.name = 'ansi'
    predictions.to_csv(f"{outdir}_predictions.csv")

    stdevs = pd.DataFrame(std.T, columns=tile_names)
    stdevs['mean'] = stdevs[tile_names].mean(axis=1)
    stdevs['median'] = stdevs[tile_names].median(axis=1)
    stdevs['min'] = stdevs[tile_names].min(axis=1)
    stdevs['max'] = stdevs[tile_names].max(axis=1)
    stdevs['std'] = stdevs[tile_names].std(axis=1)
    stdevs.index.name = 'ansi'
    stdevs.to_csv(f"{outdir}_stdevs.csv")

    if dm_calibration is not None:
        actuators = {}

        for t in tile_names:
            actuators[t] = utils.zernikies_to_actuators(
                predictions[t].values,
                dm_calibration=dm_calibration,
                dm_state=dm_state,
            )

        actuators = pd.DataFrame.from_dict(actuators)
        actuators.index.name = 'actuators'
        actuators.to_csv(f"{outdir}_predictions_corrected_actuators.csv")

    return predictions


@profile
def predict_sample(
    img: Path,
    model: Path,
    dm_calibration: Any,
    dm_state: Any,
    axial_voxel_size: float,
    lateral_voxel_size: float,
    wavelength: float = .605,
    dm_damping_scalar: float = 1,
    prediction_threshold: float = 0.0,
    freq_strength_threshold: float = .01,
    confidence_threshold: float = .0099,
    sign_threshold: float = .9,
    verbose: bool = False,
    plot: bool = False,
    plot_rotations: bool = False,
    num_predictions: int = 1,
    batch_size: int = 1,
    prev: Any = None,
    estimate_sign_with_decon: bool = False,
    ignore_modes: list = (0, 1, 2, 4),
    preloaded: Preloadedmodelclass = None,
    ideal_empirical_psf: Any = None,
    digital_rotations: Optional[int] = 361,
    cpu_workers: int = -1
):
    lls_defocus = 0.
    dm_state = None if (dm_state is None or str(dm_state) == 'None') else dm_state

    preloadedmodel, premodelpsfgen = reloadmodel_if_needed(
        modelpath=model,
        preloaded=preloaded,
        ideal_empirical_psf=ideal_empirical_psf,
        ideal_empirical_psf_voxel_size=(axial_voxel_size, lateral_voxel_size, lateral_voxel_size)
    )
    no_phase = True if preloadedmodel.input_shape[1] == 3 else False

    logger.info(f"Loading file: {img.name}")
    sample = load_sample(img)
    psnr = preprocessing.prep_sample(
        sample,
        return_psnr=True,
        remove_background=True,
        normalize=False,
        edge_filter=False,
        filter_mask_dilation=False,
    )
    logger.info(f"Sample: {sample.shape}")

    samplepsfgen = SyntheticPSF(
        psf_type=premodelpsfgen.psf_type,
        snr=psnr,
        psf_shape=sample.shape,
        n_modes=preloadedmodel.output_shape[1],
        lam_detection=wavelength,
        x_voxel_size=lateral_voxel_size,
        y_voxel_size=lateral_voxel_size,
        z_voxel_size=axial_voxel_size
    )

    embeddings = preprocess(
        sample,
        modelpsfgen=premodelpsfgen,
        samplepsfgen=samplepsfgen,
        digital_rotations=digital_rotations,
        remove_background=True,
        normalize=True,
        edge_filter=False,
        filter_mask_dilation=True,
        plot=Path(f"{img.with_suffix('')}_sample_predictions") if plot else None,
    )

    if no_phase:
        p, std, pchange = backend.dual_stage_prediction(
            preloadedmodel,
            inputs=embeddings,
            threshold=prediction_threshold,
            sign_threshold=sign_threshold,
            n_samples=num_predictions,
            verbose=verbose,
            gen=samplepsfgen,
            modelgen=premodelpsfgen,
            batch_size=batch_size,
            prev_pred=prev,
            estimate_sign_with_decon=estimate_sign_with_decon,
            ignore_modes=ignore_modes,
            freq_strength_threshold=freq_strength_threshold,
            plot=Path(f"{img.with_suffix('')}_sample_predictions") if plot else None,
        )
    else:
        res = backend.predict_rotation(
            preloadedmodel,
            inputs=embeddings,
            psfgen=premodelpsfgen,
            no_phase=False,
            verbose=verbose,
            batch_size=batch_size,
            threshold=prediction_threshold,
            ignore_modes=ignore_modes,
            freq_strength_threshold=freq_strength_threshold,
            confidence_threshold=confidence_threshold,
            digital_rotations=digital_rotations,
            plot=Path(f"{img.with_suffix('')}_sample_predictions") if plot else None,
            plot_rotations=Path(f"{img.with_suffix('')}_sample_predictions") if plot_rotations else None,
            save_path=Path(f"{img.with_suffix('')}_sample_predictions"),
        )
        try:
            p, std = res
        except ValueError:
            p, std, lls_defocus = res

    p = Wavefront(p, order='ansi', lam_detection=wavelength)
    std = Wavefront(std, order='ansi', lam_detection=wavelength)

    coefficients = [
        {'n': z.n, 'm': z.m, 'amplitude': a}
        for z, a in p.zernikes.items()
    ]
    df = pd.DataFrame(coefficients, columns=['n', 'm', 'amplitude'])
    df.index.name = 'ansi'
    df.to_csv(f"{img.with_suffix('')}_sample_predictions_zernike_coefficients.csv")

    if dm_calibration is not None:
        estimate_and_save_new_dm(
            savepath=Path(f"{img.with_suffix('')}_sample_predictions_corrected_actuators.csv"),
            coefficients=df['amplitude'].values,
            dm_calibration=dm_calibration,
            dm_state=dm_state,
            dm_damping_scalar=dm_damping_scalar
        )

    psf = samplepsfgen.single_psf(phi=p, normed=True, noise=False)
    imwrite(f"{img.with_suffix('')}_sample_predictions_psf.tif", psf)
    imwrite(f"{img.with_suffix('')}_sample_predictions_wavefront.tif", p.wave(), dtype=np.float32)

    with Path(f"{img.with_suffix('')}_sample_predictions_settings.json").open('w') as f:
        json = dict(
            path=str(img),
            model=str(model),
            input_shape=list(sample.shape),
            sample_voxel_size=list([axial_voxel_size, lateral_voxel_size, lateral_voxel_size]),
            model_voxel_size=list(premodelpsfgen.voxel_size),
            psf_fov=list(premodelpsfgen.psf_fov),
            wavelength=float(wavelength),
            dm_calibration=str(dm_calibration),
            dm_state=str(dm_state),
            dm_damping_scalar=float(dm_damping_scalar),
            prediction_threshold=float(prediction_threshold),
            freq_strength_threshold=float(freq_strength_threshold),
            prev=str(prev),
            ignore_modes=list(ignore_modes),
            ideal_empirical_psf=str(ideal_empirical_psf),
            lls_defocus=float(lls_defocus),
            zernikes=list(coefficients),
            psnr=psnr
        )

        ujson.dump(
            json,
            f,
            indent=4,
            sort_keys=False,
            ensure_ascii=False,
            escape_forward_slashes=False
        )

    if plot:
        vis.diagnosis(
            pred=p,
            pred_std=std,
            save_path=Path(f"{img.with_suffix('')}_sample_predictions_diagnosis"),
            lls_defocus=lls_defocus
        )

    return df


@profile
def predict_large_fov(
    img: Path,
    model: Path,
    dm_calibration: Any,
    dm_state: Any,
    axial_voxel_size: float,
    lateral_voxel_size: float,
    wavelength: float = .605,
    dm_damping_scalar: float = 1,
    prediction_threshold: float = 0.0,
    freq_strength_threshold: float = .01,
    confidence_threshold: float = .0099,
    sign_threshold: float = .9,
    verbose: bool = False,
    plot: bool = False,
    plot_rotations: bool = False,
    num_predictions: int = 1,
    batch_size: int = 1,
    prev: Any = None,
    estimate_sign_with_decon: bool = False,
    ignore_modes: list = (0, 1, 2, 4),
    preloaded: Preloadedmodelclass = None,
    ideal_empirical_psf: Any = None,
    digital_rotations: Optional[int] = 361,
    cpu_workers: int = -1
):
    lls_defocus = 0.
    dm_state = None if (dm_state is None or str(dm_state) == 'None') else dm_state
    sample_voxel_size = (axial_voxel_size, lateral_voxel_size, lateral_voxel_size)

    preloadedmodel, premodelpsfgen = reloadmodel_if_needed(
        modelpath=model,
        preloaded=preloaded,
        ideal_empirical_psf=ideal_empirical_psf,
        ideal_empirical_psf_voxel_size=sample_voxel_size
    )
    no_phase = True if preloadedmodel.input_shape[1] == 3 else False

    sample = load_sample(img)
    psnr = preprocessing.prep_sample(
        sample,
        return_psnr=True,
        remove_background=True,
        normalize=False,
        edge_filter=False,
        filter_mask_dilation=False,
    )
    logger.info(f"Sample: {sample.shape}")

    samplepsfgen = SyntheticPSF(
        psf_type=premodelpsfgen.psf_type,
        snr=psnr,
        psf_shape=sample.shape,
        n_modes=preloadedmodel.output_shape[1],
        lam_detection=wavelength,
        x_voxel_size=lateral_voxel_size,
        y_voxel_size=lateral_voxel_size,
        z_voxel_size=axial_voxel_size
    )

    embeddings = preprocess(
        sample,
        modelpsfgen=premodelpsfgen,
        samplepsfgen=samplepsfgen,
        digital_rotations=digital_rotations,
        no_phase=no_phase,
        freq_strength_threshold=freq_strength_threshold,
        remove_background=True,
        normalize=True,
        edge_filter=False,
        match_model_fov=False,
        plot=Path(f"{img.with_suffix('')}_large_fov_predictions") if plot else None,
    )

    res = backend.predict_rotation(
        preloadedmodel,
        inputs=embeddings,
        psfgen=premodelpsfgen,
        no_phase=False,
        verbose=verbose,
        batch_size=batch_size,
        threshold=prediction_threshold,
        ignore_modes=ignore_modes,
        freq_strength_threshold=freq_strength_threshold,
        confidence_threshold=confidence_threshold,
        digital_rotations=digital_rotations,
        plot=Path(f"{img.with_suffix('')}_large_fov_predictions") if plot else None,
        plot_rotations=Path(f"{img.with_suffix('')}_large_fov_predictions") if plot_rotations else None,
        cpu_workers=cpu_workers,
        save_path=Path(f"{img.with_suffix('')}_large_fov_predictions"),
    )
    try:
        p, std = res
    except ValueError:
        p, std, lls_defocus = res

    p = Wavefront(p, order='ansi', lam_detection=wavelength)
    std = Wavefront(std, order='ansi', lam_detection=wavelength)

    coefficients = [
        {'n': z.n, 'm': z.m, 'amplitude': a}
        for z, a in p.zernikes.items()
    ]
    df = pd.DataFrame(coefficients, columns=['n', 'm', 'amplitude'])
    df.index.name = 'ansi'
    df.to_csv(f"{img.with_suffix('')}_large_fov_predictions_zernike_coefficients.csv")

    if dm_calibration is not None:
        estimate_and_save_new_dm(
            savepath=Path(f"{img.with_suffix('')}_large_fov_predictions_corrected_actuators.csv"),
            coefficients=df['amplitude'].values,
            dm_calibration=dm_calibration,
            dm_state=dm_state,
            dm_damping_scalar=dm_damping_scalar
        )

    psf = samplepsfgen.single_psf(phi=p, normed=True, noise=False)
    imwrite(f"{img.with_suffix('')}_large_fov_predictions_psf.tif", psf)
    imwrite(f"{img.with_suffix('')}_large_fov_predictions_wavefront.tif", p.wave(), dtype=np.float32)

    with Path(f"{img.with_suffix('')}_large_fov_predictions_settings.json").open('w') as f:
        json = dict(
            path=str(img),
            model=str(model),
            input_shape=list(sample.shape),
            sample_voxel_size=list([axial_voxel_size, lateral_voxel_size, lateral_voxel_size]),
            model_voxel_size=list(premodelpsfgen.voxel_size),
            psf_fov=list(premodelpsfgen.psf_fov),
            wavelength=float(wavelength),
            dm_calibration=str(dm_calibration),
            dm_state=str(dm_state),
            dm_damping_scalar=float(dm_damping_scalar),
            prediction_threshold=float(prediction_threshold),
            freq_strength_threshold=float(freq_strength_threshold),
            prev=str(prev),
            ignore_modes=list(ignore_modes),
            ideal_empirical_psf=str(ideal_empirical_psf),
            lls_defocus=float(lls_defocus),
            zernikes=list(coefficients),
            psnr=psnr,
        )

        ujson.dump(
            json,
            f,
            indent=4,
            sort_keys=False,
            ensure_ascii=False,
            escape_forward_slashes=False
        )

    if plot:
        vis.diagnosis(
            pred=p,
            pred_std=std,
            save_path=Path(f"{img.with_suffix('')}_large_fov_predictions_diagnosis"),
            lls_defocus=lls_defocus
        )

    return df


@profile
def predict_rois(
    img: Path,
    model: Path,
    pois: Any,
    dm_calibration: Any,
    dm_state: Any,
    axial_voxel_size: float,
    lateral_voxel_size: float,
    wavelength: float = .605,
    num_predictions: int = 1,
    batch_size: int = 1,
    window_size: tuple = (64, 64, 64),
    num_rois: int = 10,
    min_intensity: int = 200,
    prediction_threshold: float = 0.,
    freq_strength_threshold: float = .01,
    minimum_distance: float = 1.,
    plot: bool = False,
    plot_rotations: bool = False,
    ignore_modes: list = (0, 1, 2, 4),
    preloaded: Preloadedmodelclass = None,
    ideal_empirical_psf: Any = None,
    sign_threshold: float = .9,
    prev: Any = None,
    estimate_sign_with_decon: bool = False,
    digital_rotations: Optional[int] = 361,
    cpu_workers: int = -1
):

    preloadedmodel, premodelpsfgen = reloadmodel_if_needed(
        modelpath=model,
        preloaded=preloaded,
        ideal_empirical_psf=ideal_empirical_psf,
        ideal_empirical_psf_voxel_size=(axial_voxel_size, lateral_voxel_size, lateral_voxel_size)
    )

    outdir = Path(f"{img.with_suffix('')}_rois")
    outdir.mkdir(exist_ok=True, parents=True)

    logger.info(f"Loading file: {img.name}")
    sample = np.squeeze(get_image(img).astype(float))
    logger.info(f"Sample: {sample.shape}")

    rois, ztiles, nrows, ncols = preprocessing.find_roi(
        sample,
        savepath=outdir,
        pois=pois,
        window_size=window_size,
        plot=f"{outdir}_predictions" if plot else None,
        num_rois=num_rois,
        min_dist=minimum_distance,
        max_dist=None,
        max_neighbor=20,
        min_intensity=min_intensity,
        voxel_size=(axial_voxel_size, lateral_voxel_size, lateral_voxel_size),
    )

    samplepsfgen = SyntheticPSF(
        psf_type=premodelpsfgen.psf_type,
        snr=100,
        psf_shape=sample.shape,
        n_modes=preloadedmodel.output_shape[1],
        lam_detection=wavelength,
        x_voxel_size=lateral_voxel_size,
        y_voxel_size=lateral_voxel_size,
        z_voxel_size=axial_voxel_size
    )

    with Path(f"{img.with_suffix('')}_rois_predictions_settings.json").open('w') as f:
        json = dict(
            path=str(img),
            model=str(model),
            input_shape=list(sample.shape),
            sample_voxel_size=list(samplepsfgen.voxel_size),
            model_voxel_size=list(premodelpsfgen.voxel_size),
            psf_fov=list(premodelpsfgen.psf_fov),
            wavelength=float(wavelength),
            prediction_threshold=float(prediction_threshold),
            freq_strength_threshold=float(freq_strength_threshold),
            prev=str(prev),
            ignore_modes=list(ignore_modes),
            ideal_empirical_psf=str(ideal_empirical_psf),
            number_of_tiles=int(len(rois)),
            ztiles=int(ztiles),
            ytiles=int(nrows),
            xtiles=int(ncols),
        )

        ujson.dump(
            json,
            f,
            indent=4,
            sort_keys=False,
            ensure_ascii=False,
            escape_forward_slashes=False
        )

    predict(
        rois=rois,
        outdir=outdir,
        model=preloadedmodel,
        modelpsfgen=premodelpsfgen,
        samplepsfgen=samplepsfgen,
        dm_calibration=dm_calibration,
        dm_state=dm_state,
        prediction_threshold=prediction_threshold,
        batch_size=batch_size,
        wavelength=wavelength,
        ztiles=ztiles,
        nrows=nrows,
        ncols=ncols,
        ignore_modes=ignore_modes,
        freq_strength_threshold=freq_strength_threshold,
        plot=plot,
        plot_rotations=plot_rotations,
        digital_rotations=digital_rotations,
        cpu_workers=cpu_workers
    )


@profile
def predict_tiles(
    img: Path,
    model: Path,
    dm_calibration: Any,
    dm_state: Any,
    axial_voxel_size: float,
    lateral_voxel_size: float,
    wavelength: float = .605,
    num_predictions: int = 1,
    batch_size: int = 1,
    window_size: tuple = (64, 64, 64),
    prediction_threshold: float = 0.,
    freq_strength_threshold: float = .01,
    confidence_threshold: float = .0099,
    sign_threshold: float = .9,
    plot: bool = True,
    plot_rotations: bool = False,
    prev: Any = None,
    estimate_sign_with_decon: bool = False,
    ignore_modes: list = (0, 1, 2, 4),
    preloaded: Preloadedmodelclass = None,
    ideal_empirical_psf: Any = None,
    digital_rotations: Optional[int] = 361,
    cpu_workers: int = -1,
):

    preloadedmodel, premodelpsfgen = reloadmodel_if_needed(
        modelpath=model,
        preloaded=preloaded,
        ideal_empirical_psf=ideal_empirical_psf,
        ideal_empirical_psf_voxel_size=(axial_voxel_size, lateral_voxel_size, lateral_voxel_size)
    )

    logger.info(f"Loading file: {img.name}")
    sample = load_sample(img)
    psnr = preprocessing.prep_sample(
        sample,
        return_psnr=True,
        remove_background=True,
        normalize=False,
        edge_filter=False,
        filter_mask_dilation=False,
    )
    logger.info(f"Sample: {sample.shape}")

    outdir = Path(f"{img.with_suffix('')}_tiles")
    outdir.mkdir(exist_ok=True, parents=True)

    rois, ztiles, nrows, ncols = preprocessing.get_tiles(
        sample,
        savepath=outdir,
        strides=window_size,
        window_size=window_size,
    )

    samplepsfgen = SyntheticPSF(
        psf_type=premodelpsfgen.psf_type,
        snr=psnr,
        psf_shape=window_size,
        n_modes=preloadedmodel.output_shape[1],
        lam_detection=wavelength,
        x_voxel_size=lateral_voxel_size,
        y_voxel_size=lateral_voxel_size,
        z_voxel_size=axial_voxel_size
    )

    with Path(f"{img.with_suffix('')}_tiles_predictions_settings.json").open('w') as f:
        json = dict(
            path=str(img),
            model=str(model),
            input_shape=list(sample.shape),
            sample_voxel_size=list(samplepsfgen.voxel_size),
            model_voxel_size=list(premodelpsfgen.voxel_size),
            psf_fov=list(premodelpsfgen.psf_fov),
            window_size=list(window_size),
            wavelength=float(wavelength),
            prediction_threshold=float(prediction_threshold),
            freq_strength_threshold=float(freq_strength_threshold),
            prev=str(prev),
            ignore_modes=list(ignore_modes),
            ideal_empirical_psf=str(ideal_empirical_psf),
            number_of_tiles=int(len(rois)),
            ztiles=int(ztiles),
            ytiles=int(nrows),
            xtiles=int(ncols),
            psnr=psnr,
        )

        ujson.dump(
            json,
            f,
            indent=4,
            sort_keys=False,
            ensure_ascii=False,
            escape_forward_slashes=False
        )

    predictions = predict(
        rois=rois,
        outdir=outdir,
        model=preloadedmodel,
        modelpsfgen=premodelpsfgen,
        samplepsfgen=samplepsfgen,
        dm_calibration=dm_calibration,
        dm_state=dm_state,
        prediction_threshold=prediction_threshold,
        confidence_threshold=confidence_threshold,
        batch_size=batch_size,
        wavelength=wavelength,
        ztiles=ztiles,
        nrows=nrows,
        ncols=ncols,
        ignore_modes=ignore_modes,
        freq_strength_threshold=freq_strength_threshold,
        plot=plot,
        plot_rotations=plot_rotations,
        digital_rotations=digital_rotations,
        cpu_workers=cpu_workers,
    )

    return predictions


def kmeans_clustering(data, k):
    km = KMeans(
        init="k-means++",
        n_clusters=k
    ).fit(data)
    labels = km.fit_predict(data)
    silhouette = silhouette_score(data, labels)
    return silhouette


@profile
def aggregate_predictions(
    model_pred: Path,
    dm_calibration: Path,
    dm_state: Any,
    majority_threshold: float = .5,
    min_percentile: int = 1,
    max_percentile: int = 99,
    prediction_threshold: float = 0.,
    confidence_threshold: float = .0099,
    aggregation_rule: str = 'mean',
    dm_damping_scalar: float = 1,
    max_isoplanatic_clusters: int = 3,
    optimize_max_isoplanatic_clusters: bool = False,
    plot: bool = False,
    ignore_tile: Any = None,
    preloaded: Preloadedmodelclass = None,
):

    vol = load_sample(str(model_pred).replace('_tiles_predictions.csv', '.tif'))
    vol /= np.percentile(vol, 98)
    vol = np.clip(vol, 0, 1)

    pool = mp.Pool(processes=4)  # async pool for plotting

    with open(str(model_pred).replace('.csv', '_settings.json')) as f:
        predictions_settings = ujson.load(f)
    if vol.shape != tuple(predictions_settings['input_shape']):
        logger.error(f"vol.shape {vol.shape} != json's input_shape {tuple(predictions_settings['input_shape'])}")

    wavelength = predictions_settings['wavelength']
    axial_voxel_size = predictions_settings['sample_voxel_size'][0]
    lateral_voxel_size = predictions_settings['sample_voxel_size'][2]


    # tile id is the column header, rows are the predictions
    predictions = pd.read_csv(
        model_pred,
        index_col=0,
        header=0,
        usecols=lambda col: col == 'ansi' or col.startswith('z')
    ).T
    # processes "z0-y0-x0" to z, y, x multindex (strip -, then letter, convert to int)
    predictions.index = pd.MultiIndex.from_tuples(predictions.index.str.split('-').to_list())
    predictions.index = pd.MultiIndex.from_arrays([
        predictions.index.get_level_values(0).str.lstrip('z').astype(np.int),
        predictions.index.get_level_values(1).str.lstrip('y').astype(np.int),
        predictions.index.get_level_values(2).str.lstrip('x').astype(np.int),
    ], names=('z', 'y', 'x'))
    print(f'prediction stats \n{predictions.describe()}')

    stdevs = pd.read_csv(
        str(model_pred).replace('_predictions.csv', '_stdevs.csv'),
        index_col=0,
        header=0,
        usecols=lambda col: col == 'ansi' or col.startswith('z')
    ).T
    stdevs.index = pd.MultiIndex.from_tuples(stdevs.index.str.split('-').to_list())
    stdevs.index = pd.MultiIndex.from_arrays([
        stdevs.index.get_level_values(0).str.lstrip('z').astype(np.int),
        stdevs.index.get_level_values(1).str.lstrip('y').astype(np.int),
        stdevs.index.get_level_values(2).str.lstrip('x').astype(np.int),
    ], names=('z', 'y', 'x'))
    # print(f'std dev stats \n{stdevs.describe()}')

    ztiles = predictions.index.get_level_values('z').unique().shape[0]
    ytiles = predictions.index.get_level_values('y').unique().shape[0]
    xtiles = predictions.index.get_level_values('x').unique().shape[0]

    if ignore_tile is not None:
        for cc in ignore_tile:
            z, y, x = [int(s) for s in cc if s.isdigit()]
            predictions.loc[(z, y, x)] = np.nan
            stdevs.loc[(z, y, x)] = np.nan

    all_zeros = predictions == 0    # will label tiles that are any mix of (confident zero and unconfident).

    # filter out unconfident predictions (std deviation is too large)
    where_unconfident = stdevs == 0
    where_unconfident[predictions_settings['ignore_modes']] = False

    # filter out small predictions from KMeans cluster analysis, but keep these as an additional group
    prediction_threshold = utils.waves2microns(prediction_threshold, wavelength=wavelength)
    where_zero_confident = (predictions.abs() <= prediction_threshold) & ~where_unconfident
    where_zero_confident[predictions_settings['ignore_modes']] = True

    unconfident_tiles = where_unconfident.copy()
    unconfident_tiles[predictions_settings['ignore_modes']] = True  # ignore these modes during agg
    all_zeros_tiles = all_zeros.agg('all', axis=1)  # 1D (one value for each tile)
    unconfident_tiles = unconfident_tiles.agg('all', axis=1)  # 1D (one value for each tile)
    zero_confident_tiles = where_zero_confident.agg('all', axis=1)  # 1D (one value for each tile)

    print(f'Number of confident zero tiles {zero_confident_tiles.sum():4} out of {zero_confident_tiles.count()}')
    print(f'Number of unconfident tiles    {unconfident_tiles.sum():4} out of {unconfident_tiles.count()}')
    print(f'Number of all zeros tiles      {all_zeros_tiles.sum():4} out of {all_zeros_tiles.count()}')
    print(f'Number of non-zero tiles       {(~(unconfident_tiles | zero_confident_tiles | all_zeros_tiles)).sum():4} out of {all_zeros_tiles.count()}')

    coefficients, actuators = {}, {}

    # create a new column for cluster ids.
    predictions['cluster'] = np.nan
    stdevs['cluster'] = np.nan

    valid_predictions = predictions.loc[~(unconfident_tiles | zero_confident_tiles | all_zeros_tiles)]
    valid_predictions = valid_predictions.groupby('z')

    valid_stdevs = stdevs.loc[~(unconfident_tiles | zero_confident_tiles | all_zeros_tiles)]
    valid_stdevs = valid_stdevs.groupby('z')

    clusters3d_colormap = sns.color_palette("tab10", n_colors=(max_isoplanatic_clusters * ztiles))
    clusters3d_colormap.append((1, 1, 0))  # yellow color for no aberration
    clusters3d_colormap.append((1, 1, 1))  # white color for unconfident (no data)
    clusters3d_colormap = np.array(clusters3d_colormap)*255

    for z in trange(ztiles, desc='Aggregating Z tiles', total=ztiles):
        ztile_preds = valid_predictions.get_group(z)
        ztile_preds.drop(columns='cluster', errors='ignore', inplace=True)

        ztile_stds = valid_stdevs.get_group(z)
        ztile_stds.drop(columns='cluster', errors='ignore', inplace=True)

        if optimize_max_isoplanatic_clusters:
            logger.info('KMeans calculating...')
            ks = np.arange(2, max_isoplanatic_clusters+1)
            ans = Parallel(n_jobs=-1, verbose=0)(delayed(kmeans_clustering)(ztile_preds.values, k) for k in ks)
            results = pd.DataFrame(ans, index=ks, columns=['silhouette'])
            max_silhouette = results['silhouette'].idxmax()
            max_isoplanatic_clusters = max_silhouette

        ztile_preds['cluster'] = KMeans(init="k-means++", n_clusters=max_isoplanatic_clusters).fit_predict(ztile_preds)
        ztile_preds['cluster'] += z * max_isoplanatic_clusters

        # assign KMeans cluster ids to full dataframes (untouched ones, remain NaN)
        predictions.loc[ztile_preds.index, 'cluster'] = ztile_preds['cluster']
        stdevs.loc[ztile_preds.index, 'cluster'] = ztile_preds['cluster']

        clusters = ztile_preds.groupby('cluster')
        for c in range(max_isoplanatic_clusters):
            c += z * max_isoplanatic_clusters

            g = clusters.get_group(c).index  # get all tiles that belong to cluster "c"
            # come up with a pred for this cluster based on user's choice of metric ("mean", "median", ...)
            pred = ztile_preds.loc[g].mask(where_unconfident).drop(columns='cluster').agg(aggregation_rule, axis=0)     # mean ignoring NaNs
            pred_std = ztile_stds.loc[g].mask(where_unconfident).agg(aggregation_rule, axis=0)

            pred = Wavefront(
                np.nan_to_num(pred, nan=0, posinf=0, neginf=0),
                order='ansi',
                lam_detection=wavelength
            )

            pred_std = Wavefront(
                np.nan_to_num(pred_std, nan=0, posinf=0, neginf=0),
                order='ansi',
                lam_detection=wavelength
            )

            if plot:
                task = partial(
                    vis.diagnosis,
                    pred=pred,
                    pred_std=pred_std,
                    save_path=Path(f"{model_pred.with_suffix('')}_aggregated_diagnosis_z{z}_c{c}"),
                )
                pool.apply_async(task)

            coefficients[f'z{z}_c{c}'] = pred.amplitudes

            actuators[f'z{z}_c{c}'] = utils.zernikies_to_actuators(
                pred.amplitudes,
                dm_calibration=dm_calibration,
                dm_state=dm_state,
                scalar=dm_damping_scalar
            )

    coefficients = pd.DataFrame.from_dict(coefficients)
    coefficients.index.name = 'ansi'
    coefficients.to_csv(f"{model_pred.with_suffix('')}_aggregated_zernike_coefficients.csv")

    actuators = pd.DataFrame.from_dict(actuators)
    actuators.index.name = 'actuators'
    actuators.to_csv(f"{model_pred.with_suffix('')}_aggregated_corrected_actuators.csv")

    wavefronts = {}
<<<<<<< HEAD
    predictions.loc[all_zeros, 'cluster'] = len(clusters3d_colormap) - 2
    predictions.loc[where_zero_confident, 'cluster'] = len(clusters3d_colormap) - 2
    predictions.loc[where_unconfident, 'cluster'] = len(clusters3d_colormap) - 1
    predictions.to_csv(f"{model_pred.with_suffix('')}_aggregated_clusters.csv")
=======
    predictions.loc[all_zeros_tiles, 'cluster'] = len(clusters3d_colormap) - 2
    predictions.loc[zero_confident_tiles, 'cluster'] = len(clusters3d_colormap) - 2
    predictions.loc[unconfident_tiles, 'cluster'] = len(clusters3d_colormap) - 1
>>>>>>> 8d4f9595

    for index, zernikes in predictions.drop(columns='cluster').iterrows():
        wavefronts[index] = Wavefront(
            np.nan_to_num(zernikes.values, nan=0),
            lam_detection=wavelength,
        )

    clusters3d_heatmap = np.ones_like(vol, dtype=np.float32) * len(clusters3d_colormap) - 1
    wavefront_heatmap = np.zeros((ztiles, *vol.shape[1:]), dtype=np.float32)
    wavefront_rgb = np.ones((ztiles, *vol.shape[1:]), dtype=np.float32) * len(clusters3d_colormap) - 1

    zw, yw, xw = predictions_settings['window_size']
    print(f"volume_size = {vol.shape}\n"
          f"window_size = {predictions_settings['window_size']}\n"
          f"      tiles = {ztiles, ytiles, xtiles}")
    for i, (z, y, x) in enumerate(itertools.product(range(ztiles), range(ytiles), range(xtiles))):
        c = predictions.loc[(z, y, x), 'cluster']

        wavefront_rgb[z, y*yw:(y*yw)+yw, x*xw:(x*xw)+xw] = np.ones((yw, xw)) * int(c)
        wavefront_heatmap[z, y*yw:(y*yw)+yw, x*xw:(x*xw)+xw] = np.nan_to_num(wavefronts[(z, y, x)].wave(xw), nan=0)
        clusters3d_heatmap[z*zw:(z*zw)+zw, y*yw:(y*yw)+yw, x*xw:(x*xw)+xw] = np.ones((zw, yw, xw)) * int(c)

    imwrite(f"{model_pred.with_suffix('')}_aggregated_wavefronts.tif", wavefront_heatmap, dtype=np.float32)

    scaled_wavefront_heatmap = (wavefront_heatmap - np.nanpercentile(wavefront_heatmap, 1)) / (np.nanpercentile(wavefront_heatmap, 99) - np.nanpercentile(wavefront_heatmap, 1))
    scaled_wavefront_heatmap = np.clip(scaled_wavefront_heatmap, a_min=0, a_max=1)
    wavefront_rgb = clusters3d_colormap[wavefront_rgb.astype(np.ubyte)] * scaled_wavefront_heatmap[..., np.newaxis]
    wavefront_rgb = wavefront_rgb.astype(np.ubyte)
    imwrite(f"{model_pred.with_suffix('')}_aggregated_clusters.tif", wavefront_rgb, photometric='rgb')

    clusters3d = clusters3d_colormap[clusters3d_heatmap.astype(np.ubyte)] * vol[..., np.newaxis]
    clusters3d = clusters3d.astype(np.ubyte)
    imwrite(f"{model_pred.with_suffix('')}_aggregated_isoplanatic_patchs.tif", clusters3d, photometric='rgb')

    reconstruct_wavefront_error_landscape(
        wavefronts=wavefronts,
        xtiles=xtiles,
        ytiles=ytiles,
        ztiles=ztiles,
        image=vol,
        save_path=Path(f"{model_pred.with_suffix('')}_aggregated_error.tif"),
        window_size=predictions_settings['window_size'],
        lateral_voxel_size=lateral_voxel_size,
        axial_voxel_size=axial_voxel_size,
        wavelength=wavelength,
        na=.9,
    )

    # vis.plot_volume(
    #     vol=terrain3d,
    #     results=coefficients,
    #     window_size=predictions_settings['window_size'],
    #     dxy=lateral_voxel_size,
    #     dz=axial_voxel_size,
    #     save_path=f"{model_pred.with_suffix('')}_aggregated_projections.svg",
    # )

    # vis.plot_isoplanatic_patchs(
    #     results=isoplanatic_patchs,
    #     clusters=clusters,
    #     save_path=f"{model_pred.with_suffix('')}_aggregated_isoplanatic_patchs.svg"
    # )

    logger.info('Done. Waiting for plots to write.')
    pool.close()    # close the pool
    pool.join()     # wait for all tasks to complete

    return coefficients


@profile
def combine_tiles(
    tile_predictions: Path,
    corrections: list,
):
    """
    Combine tiles from several DM patterns based on cluster IDs
    Args:
        tile_predictions: path to the output of `aggregate_predictions`
        corrections: a list of tuples (clusterid, path to .tif scan taken with the given DM pattern)

    """
    original_image = load_sample(str(tile_predictions).replace('_tiles_predictions_aggregated_clusters.csv', '.tif'))
    combined = np.zeros_like(original_image)

    correction_scans = {}
    for c, path in corrections:
        correction_scans[c] = load_sample(path)

    with open(str(tile_predictions).replace('_aggregated_clusters.csv', '_settings.json')) as f:
        predictions_settings = ujson.load(f)

    if original_image.shape != tuple(predictions_settings['input_shape']):
        logger.error(f"img.shape {original_image.shape} != json's input_shape {tuple(predictions_settings['input_shape'])}")

    predictions = pd.read_csv(tile_predictions, index_col=['z', 'y', 'x'], header=0)

    zw, yw, xw = predictions_settings['window_size']
    ztiles = predictions.index.get_level_values('z').unique().shape[0]
    ytiles = predictions.index.get_level_values('y').unique().shape[0]
    xtiles = predictions.index.get_level_values('x').unique().shape[0]

    for i, (z, y, x) in enumerate(itertools.product(range(ztiles), range(ytiles), range(xtiles))):
        c = int(predictions.loc[(z, y, x), 'cluster'])
        dm = f"z{z}_c{c}"

        if correction_scans.get(dm) is not None:
            combined[
                z * zw:(z * zw) + zw,
                y * yw:(y * yw) + yw,
                x * xw:(x * xw) + xw
            ] = correction_scans[dm][z * zw:(z * zw) + zw, y * yw:(y * yw) + yw, x * xw:(x * xw) + xw]
        else:
            combined[
                z * zw:(z * zw) + zw,
                y * yw:(y * yw) + yw,
                x * xw:(x * xw) + xw
            ] = original_image[z * zw:(z * zw) + zw, y * yw:(y * yw) + yw, x * xw:(x * xw) + xw]

    imwrite(f"{tile_predictions.with_suffix('')}_combined.tif", combined)


@profile
def phase_retrieval(
    img: Path,
    num_modes: int,
    dm_calibration: Any,
    dm_state: Any,
    axial_voxel_size: float,
    lateral_voxel_size: float,
    wavelength: float = .510,
    dm_damping_scalar: float = 1,
    plot: bool = False,
    num_iterations: int = 150,
    ignore_modes: list = (0, 1, 2, 4),
    prediction_threshold: float = 0.0,
    use_pyotf_zernikes: bool = False
):

    try:
        import pyotf.pyotf.phaseretrieval as pr
        from pyotf.pyotf.utils import prep_data_for_PR
        from pyotf.pyotf.zernike import osa2degrees
    except ImportError as e:
        logger.error(e)
        return -1

    dm_state = None if (dm_state is None or str(dm_state) == 'None') else dm_state

    data = np.int_(imread(img))

    psfgen = SyntheticPSF(
        psf_type='widefield',
        snr=100,
        psf_shape=data.shape,
        n_modes=num_modes,
        lam_detection=wavelength,
        x_voxel_size=lateral_voxel_size,
        y_voxel_size=lateral_voxel_size,
        z_voxel_size=axial_voxel_size
    )

    psf = data / np.nanmax(data)
    otf = psfgen.fft(psf)
    otf = remove_interference_pattern(
        psf=psf,
        otf=otf,
        plot=f"{img.with_suffix('')}_phase_retrieval" if plot else None,
        max_num_peaks=1,
        windowing=False,
    )
    data = np.int_(psfgen.ifft(otf) * np.nanmax(data))

    params = dict(
        wl=psfgen.lam_detection,
        na=psfgen.na_detection,
        ni=psfgen.refractive_index,
        res=lateral_voxel_size,
        zres=axial_voxel_size,
    )

    logger.info("Starting phase retrieval iterations")
    data_prepped = prep_data_for_PR(np.flip(data, axis=0), multiplier=1.1)
    data_prepped = cp.asarray(data_prepped)  # use GPU. Comment this line to use CPU.
    pr_result = pr.retrieve_phase(
        data_prepped,
        params,
        max_iters=num_iterations,
        pupil_tol=1e-5,
        mse_tol=0,
        phase_only=True
    )
    pupil = pr_result.phase / (2 * np.pi)  # convert radians to waves
    pupil[pupil != 0.] -= np.mean(pupil[pupil != 0.])   # remove a piston term by subtracting the mean of the pupil
    pr_result.phase = utils.waves2microns(pupil, wavelength=psfgen.lam_detection)  # convert waves to microns before fitting.
    pr_result.fit_to_zernikes(num_modes-1, mapping=osa2degrees)  # pyotf's zernikes now in um rms
    pr_result.phase = pupil  # phase is now again in waves

    pupil[pupil == 0.] = np.nan # put NaN's outside of pupil
    pupil_path = Path(f"{img.with_suffix('')}_phase_retrieval_wavefront.tif")
    imwrite(pupil_path, cp.asnumpy(pupil))

    threshold = utils.waves2microns(prediction_threshold, wavelength=psfgen.lam_detection)
    ignore_modes = list(map(int, ignore_modes))

    if use_pyotf_zernikes:
        # use pyotf definition of zernikes and fit using them.  I suspect m=0 modes have opposite sign to our definition.
        pred = np.zeros(num_modes)
        pred[1:] = cp.asnumpy(pr_result.zd_result.pcoefs)
        pred[ignore_modes] = 0.
        pred[np.abs(pred) <= threshold] = 0.
        pred = Wavefront(pred, modes=num_modes, order='ansi', lam_detection=wavelength)
    else:
        # use our definition of zernikes and fit using them
        pred = Wavefront(pupil_path, modes=num_modes, order='ansi', lam_detection=wavelength)

    # finding the error in the coeffs is difficult.  This makes the error bars zero.
    pred_std = Wavefront(np.zeros(num_modes), modes=num_modes, order='ansi', lam_detection=wavelength)

    coefficients = [
        {'n': z.n, 'm': z.m, 'amplitude': a}
        for z, a in pred.zernikes.items()
    ]

    coefficients = pd.DataFrame(coefficients, columns=['n', 'm', 'amplitude'])
    coefficients.index.name = 'ansi'
    coefficients.to_csv(f"{img.with_suffix('')}_phase_retrieval_zernike_coefficients.csv")

    if dm_calibration is not None:
        estimate_and_save_new_dm(
            savepath=Path(f"{img.with_suffix('')}_phase_retrieval_corrected_actuators.csv"),
            coefficients=coefficients['amplitude'].values,
            dm_calibration=dm_calibration,
            dm_state=dm_state,
            dm_damping_scalar=dm_damping_scalar
        )

    psf = psfgen.single_psf(pred, normed=True, noise=False)
    imwrite(f"{img.with_suffix('')}_phase_retrieval_psf.tif", psf)

    if plot:
        vis.diagnosis(
            pred=pred,
            pred_std=pred_std,
            save_path=Path(f"{img.with_suffix('')}_phase_retrieval_diagnosis"),
        )

        fig, axes = pr_result.plot()
        axes[0].set_title("Phase in waves")
        vis.savesvg(fig, Path(f"{img.with_suffix('')}_phase_retrieval_convergence.svg"))

    return coefficients<|MERGE_RESOLUTION|>--- conflicted
+++ resolved
@@ -1310,16 +1310,10 @@
     actuators.to_csv(f"{model_pred.with_suffix('')}_aggregated_corrected_actuators.csv")
 
     wavefronts = {}
-<<<<<<< HEAD
-    predictions.loc[all_zeros, 'cluster'] = len(clusters3d_colormap) - 2
-    predictions.loc[where_zero_confident, 'cluster'] = len(clusters3d_colormap) - 2
-    predictions.loc[where_unconfident, 'cluster'] = len(clusters3d_colormap) - 1
-    predictions.to_csv(f"{model_pred.with_suffix('')}_aggregated_clusters.csv")
-=======
     predictions.loc[all_zeros_tiles, 'cluster'] = len(clusters3d_colormap) - 2
     predictions.loc[zero_confident_tiles, 'cluster'] = len(clusters3d_colormap) - 2
     predictions.loc[unconfident_tiles, 'cluster'] = len(clusters3d_colormap) - 1
->>>>>>> 8d4f9595
+    predictions.to_csv(f"{model_pred.with_suffix('')}_aggregated_clusters.csv")
 
     for index, zernikes in predictions.drop(columns='cluster').iterrows():
         wavefronts[index] = Wavefront(
