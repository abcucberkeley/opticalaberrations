import matplotlib
matplotlib.use('Agg')

import re
import json
from functools import partial
import fnmatch
import os
import ujson

import matplotlib.pyplot as plt
plt.set_loglevel('error')

from pathlib import Path
from subprocess import call
import multiprocessing as mp
import tensorflow as tf

from typing import Any, Union
import numpy as np
import cupy as cp
import pandas as pd
from tifffile import imread, imsave
import seaborn as sns
from matplotlib import gridspec
from tqdm import tqdm
from line_profiler_pycharm import profile
from mpl_toolkits.axes_grid1.inset_locator import inset_axes
import pyotf.pyotf.phaseretrieval as pr
from pyotf.pyotf.utils import prep_data_for_PR
from pyotf.pyotf.zernike import osa2degrees

import utils
import vis
import backend
import preprocessing
from synthetic import SyntheticPSF
from wavefront import Wavefront
from data_utils import get_image
from preloaded import Preloadedmodelclass
from embeddings import remove_interference_pattern, fourier_embeddings

import logging
logger = logging.getLogger('')


@profile
def reloadmodel_if_needed(
    preloaded: Preloadedmodelclass,
    modelpath: Path,
    ideal_empirical_psf: Union[Path, np.ndarray] = None,
    ideal_empirical_psf_voxel_size: Any = None
):
    if preloaded is None:
        logger.info("Loading new model, because model didn't exist")
        preloaded = Preloadedmodelclass(modelpath, ideal_empirical_psf, ideal_empirical_psf_voxel_size)

    if ideal_empirical_psf is None and preloaded.ideal_empirical_psf is not None:
        logger.info("Loading new model, because ideal_empirical_psf has been removed")
        preloaded = Preloadedmodelclass(modelpath)


    elif preloaded.ideal_empirical_psf != ideal_empirical_psf:
        logger.info(f"Updating ideal psf with empirical, because {chr(10)} {preloaded.ideal_empirical_psf} of type {type(preloaded.ideal_empirical_psf)} has been changed to {chr(10)} {ideal_empirical_psf} of type {type(ideal_empirical_psf)}")
        preloaded.modelpsfgen.update_ideal_psf_with_empirical(
            ideal_empirical_psf=ideal_empirical_psf,
            voxel_size=ideal_empirical_psf_voxel_size,
            remove_background=True,
            normalize=True,
        )

    return preloaded.model, preloaded.modelpsfgen


@profile
def zernikies_to_actuators(
        coefficients: np.array,
        dm_calibration: Path,
        dm_state: np.array,
        scalar: float = 1
) -> np.ndarray:
    dm_calibration = pd.read_csv(dm_calibration, header=None).values

    if dm_calibration.shape[-1] > coefficients.size:
        # if we have <55 coefficients, crop the calibration matrix columns
        dm_calibration = dm_calibration[:, :coefficients.size]
    else:
        # if we have >55 coefficients, crop the coefficients array
        coefficients = coefficients[:dm_calibration.shape[-1]]

    offset = np.dot(dm_calibration, coefficients)
    return dm_state - (offset * scalar)


@profile
def load_dm(dm_state: Any) -> np.ndarray:
    if isinstance(dm_state, np.ndarray):
        assert len(dm_state) == 69
    elif dm_state is None or str(dm_state) == 'None':
        dm_state = np.zeros(69)
    else:
        dm_state = pd.read_csv(dm_state, header=None).values[:, 0]
    return dm_state


@profile
def estimate_and_save_new_dm(
    savepath: Path,
    coefficients: np.array,
    dm_calibration: Path,
    dm_state: np.array,
    dm_damping_scalar: float = 1
):
    dm_state = load_dm(dm_state)
    dm = pd.DataFrame(zernikies_to_actuators(
        coefficients,
        dm_calibration=dm_calibration,
        dm_state=dm_state,
        scalar=dm_damping_scalar
    ))
    dm.to_csv(savepath, index=False, header=False)
    return dm


@profile
def percentile_filter(data: np.ndarray, min_pct: int = 5, max_pct: int = 95) -> np.ndarray:
    minval, maxval = np.percentile(data, [min_pct, max_pct])
    return (data < minval) | (data > maxval)


@profile
def deskew(
    img: Path,
    axial_voxel_size: float,
    lateral_voxel_size: float,
    flipz: bool = False,
    skew_angle: float = 32.45,
):
    matlab = 'matlab '
    matlab += f' -wait'
    matlab += f' -nodisplay'
    matlab += f' -nosplash'
    matlab += f' -nodesktop'
    matlab += f' -r '

    flags = f"{lateral_voxel_size},{axial_voxel_size},"
    flags += f"'SkewAngle',{skew_angle},"
    flags += f"'Reverse',true,"
    flags += f"'Rotate',false,"
    flags += f"'flipZstack',{str(flipz).lower()},"
    flags += f"'Save16bit',true,"
    flags += f"'save3DStack',true,"
    flags += f"'DSRCombined',false"

    deskew = f"XR_deskewRotateFrame('{img}',{flags})"
    repo = Path(__file__).parent.parent.absolute()
    llsm = f"addpath(genpath('{repo}/LLSM3DTools/'))"
    job = f"{matlab} \"{llsm}; {deskew}; exit;\""

    print(job)
    call(job, shell=True)


@profile
def detect_rois(
    img: Path,
    axial_voxel_size: float,
    lateral_voxel_size: float,
    psf: str = 'none',
    skew_angle: float = 32.45,
    sigma_xy: float = 1.1,
    sigma_z: float = 1.1,
):
    psf = None if psf == '' else psf

    matlab = 'matlab '
    matlab += f' -wait'
    matlab += f' -nodisplay'
    matlab += f' -nosplash'
    matlab += f' -nodesktop'
    matlab += f' -r '

    det = f"TA_PointDetection('{img}','{psf}',{lateral_voxel_size},{axial_voxel_size},{skew_angle},{sigma_xy},{sigma_z})"
    repo = Path(__file__).parent.parent.absolute()
    llsm = f"addpath(genpath('{repo}/LLSM3DTools/'))"
    job = f"{matlab} \"{llsm}; {det}; exit;\""

    print(job)
    call(job, shell=True)


@profile
def decon(img: Path, psf: Path, iters: int = 10, plot: bool = False):
    matlab = 'matlab '
    matlab += f' -wait'
    matlab += f' -nodisplay'
    matlab += f' -nosplash'
    matlab += f' -nodesktop'
    matlab += f' -r '

    save_path = Path(f"{str(psf.with_suffix('')).replace('_psf', '')}_decon.tif")
    det = f"TA_Decon('{img}','{psf}',{iters}, '{save_path}')"
    repo = Path(__file__).parent.parent.absolute()
    llsm = f"addpath(genpath('{repo}/LLSM3DTools/'))"
    job = f"{matlab} \"{llsm}; {det}; exit;\""

    print(job)
    call(job, shell=True)

    if plot:
        original_image = imread(img).astype(float)
        original_image /= np.max(original_image)

        corrected_image = imread(save_path).astype(float)
        corrected_image /= np.max(corrected_image)

        vis.prediction(
            original_image=original_image,
            corrected_image=corrected_image,
            save_path=f"{save_path.with_suffix('')}_correction"
        )


@profile
def load_sample(
    data: Union[tf.Tensor, Path, str],
    model_fov: tuple,
    sample_voxel_size: tuple,
    remove_background: bool = True,
    normalize: bool = True,
    edge_filter: bool = False,
    debug: Any = None
):
    try:
        if isinstance(data, np.ndarray):
            img = data
        elif isinstance(data, tf.Tensor):
            path = Path(str(data.numpy(), "utf-8"))
            img = get_image(path).astype(float)
        else:
            path = Path(str(data))
            img = get_image(path).astype(float)

        img = preprocessing.prep_sample(
            np.squeeze(img),
            model_fov=model_fov,
            sample_voxel_size=sample_voxel_size,
            remove_background=remove_background,
            normalize=normalize,
            edge_filter=edge_filter,
            debug=debug
        )

        return img

    except Exception as e:
        logger.warning(e)


def preprocess(
    file: [tf.Tensor, Path],
    psfgen: SyntheticPSF,
    freq_strength_threshold: float = .01,
    sample_voxel_size: tuple = (.2, .108, .108),
    digita_rotations: np.ndarray = np.arange(0, 360 + 1, 1).astype(int),
    plot: bool = True,
    no_phase: bool = True,
):
    if isinstance(file, tf.Tensor):
        file = Path(str(file.numpy(), "utf-8"))

    sample = load_sample(
        file,
        model_fov=psfgen.psf_fov,
        sample_voxel_size=sample_voxel_size,
        remove_background=True,
        normalize=True,
        edge_filter=True,
        debug=file.with_suffix('') if plot else None
    )

    return fourier_embeddings(
        sample,
        iotf=psfgen.iotf,
        plot=file.with_suffix('') if plot else None,
        no_phase=no_phase,
        remove_interference=True,
        embedding_option=psfgen.embedding_option,
        freq_strength_threshold=freq_strength_threshold,
        digital_rotations=digita_rotations
    )


@profile
def predict(
    rois: np.ndarray,
    outdir: Path,
    model: tf.keras.Model,
    psfgen: SyntheticPSF,
    wavelength: float = .510,
    ignore_modes: list = (0, 1, 2, 4),
    prediction_threshold: float = 0.,
    freq_strength_threshold: float = .01,
    batch_size: int = 1,
    sample_voxel_size: tuple = (.2, .108, .108),
    digita_rotations: np.ndarray = np.arange(0, 360+1, 1).astype(int),
    plot: bool = True,
    plot_rotations: bool = False,
    ztiles: int = 1,
    nrows: int = 1,
    ncols: int = 1,
):
    no_phase = True if model.input_shape[1] == 3 else False

    inputs = tf.data.Dataset.from_tensor_slices(np.vectorize(str)(rois))
    generate_fourier_embeddings = partial(
        preprocess,
        psfgen=psfgen,
        freq_strength_threshold=freq_strength_threshold,
        sample_voxel_size=sample_voxel_size,
        digita_rotations=digita_rotations,
        plot=plot,
        no_phase=no_phase,
    )
    inputs = inputs.map(lambda x: tf.py_function(generate_fourier_embeddings, [x], tf.float32))

    ps, stdev = backend.predict_dataset(
        model,
        inputs,
        psfgen=psfgen,
        batch_size=batch_size,
        threshold=prediction_threshold,
        desc=f'Predicting ROIs in ({outdir.name})',
        digital_rotations=digita_rotations,
        ignore_modes=ignore_modes,
        plot_rotations=[f.with_suffix('') for f in rois] if plot_rotations else None,
    )

    predictions = pd.DataFrame(ps.T, columns=[f.with_suffix('').name for f in rois])
    pcols = predictions.columns[pd.Series(predictions.columns).str.startswith('z')]
    predictions['mean'] = predictions[pcols].mean(axis=1)
    predictions['median'] = predictions[pcols].median(axis=1)
    predictions['min'] = predictions[pcols].min(axis=1)
    predictions['max'] = predictions[pcols].max(axis=1)
    predictions['std'] = predictions[pcols].std(axis=1)
    predictions.index.name = 'ansi'
    predictions.to_csv(f"{outdir}_predictions.csv")

    if plot:
        vis.wavefronts(
            scale='max',
            predictions=predictions,
            nrows=nrows,
            ncols=ncols,
            ztiles=ztiles,
            wavelength=wavelength,
            save_path=Path(f"{outdir.with_suffix('')}_predictions_wavefronts"),
        )


@profile
def predict_sample(
    img: Path,
    model: Path,
    dm_calibration: Any,
    dm_state: Any,
    axial_voxel_size: float,
    lateral_voxel_size: float,
    wavelength: float = .605,
    dm_damping_scalar: float = 1,
    prediction_threshold: float = 0.0,
    freq_strength_threshold: float = .01,
    sign_threshold: float = .9,
    verbose: bool = False,
    plot: bool = False,
    plot_rotations: bool = False,
    num_predictions: int = 1,
    batch_size: int = 1,
    prev: Any = None,
    estimate_sign_with_decon: bool = False,
    ignore_modes: list = (0, 1, 2, 4),
    preloaded: Preloadedmodelclass = None,
    ideal_empirical_psf: Any = None,
):
    lls_defocus = 0.
    dm_state = None if (dm_state is None or str(dm_state) == 'None') else dm_state

    modelpath = model
    model, modelpsfgen = reloadmodel_if_needed(
        preloaded,
        model,
        ideal_empirical_psf=ideal_empirical_psf,
        ideal_empirical_psf_voxel_size=(axial_voxel_size, lateral_voxel_size, lateral_voxel_size)
    )

    psfgen = SyntheticPSF(
        psf_type=modelpsfgen.psf_type,
        snr=100,
        psf_shape=modelpsfgen.psf_shape,
        n_modes=model.output_shape[1],
        lam_detection=wavelength,
        x_voxel_size=lateral_voxel_size,
        y_voxel_size=lateral_voxel_size,
        z_voxel_size=axial_voxel_size
    )

    inputs = load_sample(
        img,
        model_fov=modelpsfgen.psf_fov,
        sample_voxel_size=psfgen.voxel_size,
        remove_background=True,
        normalize=True,
        edge_filter=False
    )

    inputs = np.expand_dims(inputs, axis=0)
    no_phase = True if model.input_shape[1] == 3 else False

    if no_phase:
        p, std, pchange = backend.dual_stage_prediction(
            model,
            inputs=inputs,
            threshold=prediction_threshold,
            sign_threshold=sign_threshold,
            n_samples=num_predictions,
            verbose=verbose,
            gen=psfgen,
            modelgen=modelpsfgen,
            batch_size=batch_size,
            prev_pred=prev,
            estimate_sign_with_decon=estimate_sign_with_decon,
            ignore_modes=ignore_modes,
            freq_strength_threshold=freq_strength_threshold,
            plot=Path(f"{img.with_suffix('')}_sample_predictions") if plot else None,
        )
    else:
        res = backend.predict_rotation(
            model,
            inputs=inputs,
            psfgen=modelpsfgen,
            no_phase=False,
            verbose=verbose,
            batch_size=batch_size,
            threshold=prediction_threshold,
            ignore_modes=ignore_modes,
            freq_strength_threshold=freq_strength_threshold,
            plot=Path(f"{img.with_suffix('')}_sample_predictions") if plot else None,
            plot_rotations=Path(f"{img.with_suffix('')}_sample_predictions") if plot_rotations else None,
        )
        try:
            p, std = res
        except ValueError:
            p, std, lls_defocus = res

    p = Wavefront(p, order='ansi', lam_detection=wavelength)
    std = Wavefront(std, order='ansi', lam_detection=wavelength)

    coefficients = [
        {'n': z.n, 'm': z.m, 'amplitude': a}
        for z, a in p.zernikes.items()
    ]
    df = pd.DataFrame(coefficients, columns=['n', 'm', 'amplitude'])
    df.index.name = 'ansi'
    df.to_csv(f"{img.with_suffix('')}_sample_predictions_zernike_coefficients.csv")

    if dm_calibration is not None:
        dm_state = load_dm(dm_state)
        estimate_and_save_new_dm(
            savepath=Path(f"{img.with_suffix('')}_sample_predictions_corrected_actuators.csv"),
            coefficients=df['amplitude'].values,
            dm_calibration=dm_calibration,
            dm_state=dm_state,
            dm_damping_scalar=dm_damping_scalar
        )

    psf = psfgen.single_psf(phi=p, normed=True, noise=False)
    imsave(f"{img.with_suffix('')}_sample_predictions_psf.tif", psf)

    with Path(f"{img.with_suffix('')}_sample_predictions_settings.json").open('w') as f:
        json = dict(
            path=str(img),
            model=str(modelpath),
            input_shape=list(inputs.shape),
            sample_voxel_size=list([axial_voxel_size, lateral_voxel_size, lateral_voxel_size]),
            model_voxel_size=list(modelpsfgen.voxel_size),
            psf_fov=list(modelpsfgen.psf_fov),
            wavelength=float(wavelength),
            dm_calibration=str(dm_calibration),
            dm_state=str(dm_state),
            dm_damping_scalar=float(dm_damping_scalar),
            prediction_threshold=float(prediction_threshold),
            freq_strength_threshold=float(freq_strength_threshold),
            prev=str(prev),
            ignore_modes=list(ignore_modes),
            ideal_empirical_psf=str(ideal_empirical_psf),
            lls_defocus=float(lls_defocus),
            zernikes=list(coefficients)
        )

        ujson.dump(
            json,
            f,
            indent=4,
            sort_keys=False,
            ensure_ascii=False,
            escape_forward_slashes=False
        )

    if plot:
        vis.diagnosis(
            pred=p,
            pred_std=std,
            save_path=Path(f"{img.with_suffix('')}_sample_predictions_diagnosis"),
            lls_defocus=lls_defocus
        )


@profile
def predict_rois(
    img: Path,
    model: Path,
    pois: Any,
    axial_voxel_size: float,
    lateral_voxel_size: float,
    wavelength: float = .605,
    num_predictions: int = 1,
    batch_size: int = 1,
    window_size: int = 64,
    num_rois: int = 10,
    min_intensity: int = 200,
    prediction_threshold: float = 0.,
    freq_strength_threshold: float = .01,
    minimum_distance: float = 1.,
    plot: bool = False,
    plot_rotations: bool = False,
    ignore_modes: list = (0, 1, 2, 4),
    preloaded: Preloadedmodelclass = None,
    ideal_empirical_psf: Any = None,
    sign_threshold: float = .9,
    prev: Any = None,
    estimate_sign_with_decon: bool = False,
):
    preloadedmodel, premodelpsfgen = reloadmodel_if_needed(
        preloaded,
        model,
        ideal_empirical_psf=ideal_empirical_psf,
        ideal_empirical_psf_voxel_size=(axial_voxel_size, lateral_voxel_size, lateral_voxel_size)
    )

    outdir = Path(f"{img.with_suffix('')}_rois")
    outdir.mkdir(exist_ok=True, parents=True)

    rois, ztiles, nrows, ncols = preprocessing.find_roi(
        img,
        savepath=outdir,
        pois=pois,
        window_size=tuple(3*[window_size]),
        plot=f"{outdir}_predictions" if plot else None,
        num_rois=num_rois,
        min_dist=minimum_distance,
        max_dist=None,
        max_neighbor=20,
        min_intensity=min_intensity,
        voxel_size=(axial_voxel_size, lateral_voxel_size, lateral_voxel_size),
    )

    predict(
        rois=rois,
        outdir=outdir,
        model=preloadedmodel,
        psfgen=premodelpsfgen,
        prediction_threshold=prediction_threshold,
        batch_size=batch_size,
        wavelength=wavelength,
        ztiles=ztiles,
        nrows=nrows,
        ncols=ncols,
        ignore_modes=ignore_modes,
        freq_strength_threshold=freq_strength_threshold,
        plot=plot,
        plot_rotations=plot_rotations,
        sample_voxel_size=(axial_voxel_size, lateral_voxel_size, lateral_voxel_size)
    )


@profile
def predict_tiles(
    img: Path,
    model: Path,
    axial_voxel_size: float,
    lateral_voxel_size: float,
    wavelength: float = .605,
    num_predictions: int = 1,
    batch_size: int = 1,
    window_size: int = 128,
    prediction_threshold: float = 0.,
    freq_strength_threshold: float = .01,
    sign_threshold: float = .9,
    plot: bool = True,
    plot_rotations: bool = False,
    prev: Any = None,
    estimate_sign_with_decon: bool = False,
    ignore_modes: list = (0, 1, 2, 4),
    preloaded: Preloadedmodelclass = None,
    ideal_empirical_psf: Any = None,
):
    preloadedmodel, premodelpsfgen = reloadmodel_if_needed(
        preloaded,
        model,
        ideal_empirical_psf=ideal_empirical_psf,
        ideal_empirical_psf_voxel_size=(axial_voxel_size, lateral_voxel_size, lateral_voxel_size)
    )

    logger.info(f"Loading file: {img.name}")
    sample = np.squeeze(get_image(img).astype(float))
    logger.info(f"Sample: {sample.shape}")

    outdir = Path(f"{img.with_suffix('')}_tiles")
    outdir.mkdir(exist_ok=True, parents=True)

    rois, ztiles, nrows, ncols = preprocessing.get_tiles(
        sample,
        savepath=outdir,
        strides=window_size,
        window_size=tuple(3*[window_size]),
    )

    predict(
        rois=rois,
        outdir=outdir,
        model=preloadedmodel,
        psfgen=premodelpsfgen,
        prediction_threshold=prediction_threshold,
        batch_size=batch_size,
        wavelength=wavelength,
        ztiles=ztiles,
        nrows=nrows,
        ncols=ncols,
        ignore_modes=ignore_modes,
        freq_strength_threshold=freq_strength_threshold,
        plot=plot,
        plot_rotations=plot_rotations,
        sample_voxel_size=(axial_voxel_size, lateral_voxel_size, lateral_voxel_size)
    )

    if plot:
        vis.tiles(
            data=sample,
            strides=window_size,
            window_size=window_size,
            save_path=Path(f"{outdir.with_suffix('')}_predictions_mips"),
        )


@profile
def aggregate_predictions(
    model: Path,
    model_pred: Path,
    dm_calibration: Path,
    dm_state: Any,
    wavelength: float = .605,
    axial_voxel_size: float = .1,
    lateral_voxel_size: float = .108,
    majority_threshold: float = .5,
    min_percentile: int = 10,
    max_percentile: int = 90,
    prediction_threshold: float = 0.,
    final_prediction: str = 'mean',
    dm_damping_scalar: float = 1,
    plot: bool = False,
    ignore_tile: Any = None,
    preloaded: Preloadedmodelclass = None
):
    def calc_length(s):
        return int(re.sub(r'[a-z]+', '', s)) + 1

    modelpsfgen = backend.load_metadata(model) if preloaded is None else preloaded.modelpsfgen

    predictions = pd.read_csv(
        model_pred,
        index_col=0,
        header=0,
        usecols=lambda col: col == 'ansi' or col.startswith('z')
    )
    original_pcols = predictions.columns

    if ignore_tile is not None:
        for tile in ignore_tile:
            col = tile
            if col in predictions.columns:
                predictions.loc[:, col] = np.zeros_like(predictions.index)
            else:
                logger.warning(f"`{tile}` was not found!")

    # filter out small predictions
    prediction_threshold = utils.waves2microns(prediction_threshold, wavelength=wavelength)
    predictions[np.abs(predictions) < prediction_threshold] = 0.

    # drop null predictions
    predictions = predictions.loc[:, (predictions != 0).any(axis=0)]
    pcols = predictions.columns[pd.Series(predictions.columns).str.startswith('p')]

    p_modes = predictions[pcols].values
    p_modes[p_modes != 0] = 1
    p_modes = np.sum(p_modes, axis=1)
    predictions['votes'] = p_modes
    det_modes = predictions[predictions['votes'] > p_modes.max() * majority_threshold][pcols]

    if det_modes.shape[0] > 0:
        if plot:
            fig, axes = plt.subplots(nrows=det_modes.shape[0], figsize=(8, 11))

        for i in tqdm(range(det_modes.shape[0]), desc='Detecting outliers', total=det_modes.shape[0]):
            preds = det_modes.iloc[i]

            if plot:
                min_amp = det_modes.values.flatten().min()
                max_amp = det_modes.values.flatten().max()

                ax = axes[i] if det_modes.shape[0] > 1 else axes
                ax = sns.violinplot(
                    preds,
                    linewidth=1,
                    alpha=.75,
                    ax=ax,
                    color="lightgrey",
                    notch=False,
                    showcaps=False,
                    flierprops={"marker": "."},
                    boxprops={"facecolor": "lightgrey"},
                )

            outliers = preds[percentile_filter(preds.values, min_pct=min_percentile, max_pct=max_percentile)]

            if not outliers.empty and preds.shape[0] > 2:
                preds.drop(outliers.index.values, inplace=True)

            sign = preds[preds != 0]
            sign = 1 if sign[sign < 0].shape[0] <= sign[sign > 0].shape[0] else -1

            predictions.loc[det_modes.index[i], 'mean'] = np.nanmean(preds.abs()) * sign
            predictions.loc[det_modes.index[i], 'median'] = np.nanmedian(preds.abs()) * sign

            predictions.loc[det_modes.index[i], 'min'] = np.nanmin(preds)
            predictions.loc[det_modes.index[i], 'max'] = np.nanmax(preds)
            predictions.loc[det_modes.index[i], 'std'] = np.nanstd(preds)

            if plot:
                ax.plot(
                    predictions.loc[det_modes.index[i], final_prediction], np.zeros_like(1),
                    'o', clip_on=False, color='C0', label='Prediction', zorder=3
                )
                ax.plot(
                    outliers, np.zeros_like(outliers),
                    'x', clip_on=False, color='C3', label='Outliers', zorder=3
                )

                ax.spines.right.set_visible(False)
                ax.spines.left.set_visible(False)
                ax.spines.top.set_visible(False)
                ax.set_yticks([])
                ax.set_xlim(min_amp - .05, max_amp + .05)
                ax.set_ylabel(f'{det_modes.index[i]}')
                ax.set_xlabel('')

        if plot:
            if det_modes.shape[0] > 1:
                axes[0].legend(ncol=2, frameon=False)
                axes[-1].set_xlabel(f'Zernike coefficients ($\mu$m)')
            else:
                axes.legend(ncol=2, frameon=False)
                axes.set_xlabel(f'Zernike coefficients ($\mu$m)')

            plt.tight_layout()
            plt.savefig(f"{model_pred.with_suffix('')}_aggregated.svg", bbox_inches='tight', dpi=300, pad_inches=.25)
    else:
        logger.warning(f"No modes detected with the current configs")
        predictions['mean'] = predictions[pcols].mean(axis=1)
        predictions['median'] = predictions[pcols].median(axis=1)
        predictions['min'] = predictions[pcols].min(axis=1)
        predictions['max'] = predictions[pcols].max(axis=1)
        predictions['std'] = predictions[pcols].std(axis=1)

    for c in original_pcols:
        if c not in predictions.columns:
            predictions[c] = np.zeros_like(predictions.index)

    predictions.fillna(0, inplace=True)
    predictions.index.name = 'ansi'
    predictions.to_csv(f"{model_pred.with_suffix('')}_aggregated.csv")

    dm_state = load_dm(dm_state)
    dm = estimate_and_save_new_dm(
        savepath=Path(f"{model_pred.with_suffix('')}_aggregated_corrected_actuators.csv"),
        coefficients=predictions[final_prediction].values,
        dm_calibration=dm_calibration,
        dm_state=dm_state,
        dm_damping_scalar=dm_damping_scalar
    )

    p = Wavefront(predictions[final_prediction].values, order='ansi', lam_detection=wavelength)
    pred_std = Wavefront(predictions['std'].values, order='ansi', lam_detection=wavelength)

    coefficients = [
        {'n': z.n, 'm': z.m, 'amplitude': a}
        for z, a in p.zernikes.items()
    ]
    coefficients = pd.DataFrame(coefficients, columns=['n', 'm', 'amplitude'])
    coefficients.index.name = 'ansi'
    coefficients.to_csv(f"{model_pred.with_suffix('')}_aggregated_zernike_coefficients.csv")

    psfgen = SyntheticPSF(
        psf_type=modelpsfgen.psf_type,
        snr=100,
        psf_shape=modelpsfgen.psf_shape,
        n_modes=predictions[final_prediction].shape[0],
        lam_detection=wavelength,
        x_voxel_size=lateral_voxel_size,
        y_voxel_size=lateral_voxel_size,
        z_voxel_size=axial_voxel_size,
    )

    psf = psfgen.single_psf(phi=p, normed=True, noise=False)
    imsave(f"{model_pred.with_suffix('')}_aggregated_psf.tif", psf)

    _, ztiles, nrows, ncols = [c.split('-') for c in pcols][-1]

    if plot:
        vis.wavefronts(
            ztiles=calc_length(ztiles),
            nrows=calc_length(nrows),
            ncols=calc_length(ncols),
            scale='max',
            predictions=predictions,
            wavelength=wavelength,
            save_path=Path(f"{model_pred.with_suffix('')}_aggregated_wavefronts"),
        )

        vis.diagnosis(
            pred=p,
            pred_std=pred_std,
            save_path=Path(f"{model_pred.with_suffix('')}_aggregated_diagnosis"),
        )


def plot_dm_actuators(
    dm_path: Path,
    flat_path: Path,
    save_path: Path,
    pred_path: Any = None
):
    plt.rcParams.update({
        'font.size': 10,
        'axes.titlesize': 12,
        'axes.labelsize': 12,
        'xtick.labelsize': 10,
        'ytick.labelsize': 10,
        'legend.fontsize': 10,
        'axes.autolimit_mode': 'round_numbers'
    })

    with open(dm_path) as f:
        offsets = json.load(f)
        f.close()

    offsets = np.array(offsets["ALPAO_Offsets"])

    if flat_path.suffix == '.json':
        with open(flat_path) as f:
            flat_offsets = json.load(f)
            f.close()
        flat_offsets = np.array(flat_offsets["ALPAO_Offsets"])
    else:
        flat_offsets = pd.read_csv(flat_path, header=None).iloc[:, 0].values

    if pred_path is not None:
        pred_offsets = pd.read_csv(pred_path, header=None).iloc[:, 0].values
    else:
        pred_offsets = None

    mask = np.ones((9, 9))
    dm = np.zeros((9, 9))

    for x, y in [
        (0, 0),
        (1, 0), (0, 1),
        (7, 0), (0, 7),
        (8, 0), (0, 8),
        (8, 1), (1, 8),
        (7, 8), (8, 7),
        (8, 8)
    ]:
        mask[x, y] = 0

    dm[mask.astype(bool)] = offsets - flat_offsets

    fig = plt.figure(figsize=(11, 4))
    gs = fig.add_gridspec(1, 3)
    ax1 = fig.add_subplot(gs[0, -1])
    ax2 = fig.add_subplot(gs[0, :-1])

    m = ax1.imshow(dm.T, cmap='Spectral_r', vmin=-1*dm.max(), vmax=dm.max())
    ax1.set_xticks(range(9))
    ax1.set_yticks(range(9))
    cax = inset_axes(ax1, width="10%", height="100%", loc='center right', borderpad=-3)
    cb = plt.colorbar(m, cax=cax)
    cax.yaxis.set_label_position("right")

    ax2.plot(flat_offsets, '--', label='Flat')
    ax2.plot(offsets, label='DM')

    if pred_offsets is not None:
        ax2.plot(pred_offsets, ':', label='Predictions')

    ax2.grid(True, which="both", axis='both', lw=.1, ls='--', zorder=0)
    ax2.legend(frameon=False, ncol=2, loc='upper right')
    plt.savefig(save_path)


def eval_mode(
    input_path: Path,
    prediction_path: Path,
    gt_path: Path,
    model_path: Path,
    flat_path: Any = None,
    normalize: bool = True,
    remove_background: bool = True,
    postfix: str = '',
    gt_postfix: str = '',
    plot: bool = True,
):
    logger.info(f"Pred: {prediction_path.name}")
    logger.info(f"GT: {gt_path.name}")

    save_postfix = 'pr' if postfix.startswith('pr') else 'ml'
    save_path = Path(f'{prediction_path.parent}/{prediction_path.stem}_{save_postfix}_eval')

    with open(str(prediction_path).replace('_zernike_coefficients.csv', '_settings.json')) as f:
        predictions_settings = ujson.load(f)
        f.close()

    noisy_img = np.squeeze(get_image(input_path).astype(float))
    maxcounts = np.max(noisy_img)
    psnr = np.sqrt(maxcounts)
    gen = backend.load_metadata(
        model_path,
        snr=psnr,
        psf_shape=noisy_img.shape,
        psf_type='widefield' if save_postfix == 'pr' else None,
        z_voxel_size=.1 if save_postfix == 'pr' else None,
    )

    if prediction_path is None:
        predict_sample(
            img=input_path,
            model=model_path,
            wavelength=gen.lam_detection,
            axial_voxel_size=gen.z_voxel_size,
            lateral_voxel_size=gen.x_voxel_size,
            prev=None,
            dm_state=None,
            dm_calibration=None,
            prediction_threshold=0.,
        )
        prediction_path = Path(
            f"{str(gt_path.with_suffix('')).replace(f'_{gt_postfix}', '')}_{postfix}"
        )

    try:
        p = pd.read_csv(prediction_path, header=0)['amplitude'].values
    except KeyError:
        p = pd.read_csv(prediction_path, header=None).iloc[:, 0].values

    if gt_path.suffix == '.tif':
        y = gt_path
    elif gt_path.suffix == '.csv':
        try:
            y = pd.read_csv(gt_path, header=0)['amplitude'].values[:len(p)]
        except KeyError:
            y = pd.read_csv(gt_path, header=None).iloc[:, -1].values[:len(p)]
    else:
        y = np.zeros_like(p)

    p_wave = Wavefront(p, lam_detection=gen.lam_detection, modes=len(p))
    y_wave = Wavefront(y, lam_detection=gen.lam_detection, modes=len(p))
    diff = Wavefront(y-p, lam_detection=gen.lam_detection, modes=len(p))

<<<<<<< HEAD


=======
>>>>>>> d89fcdd0
    if flat_path is not None:
        rfilter = f"{str(gt_path.name).replace(gt_postfix, '')}"
        dm_path = Path(str(list(input_path.parent.glob(f"{rfilter}*JSONsettings.json"))[0]))
        dm_wavefront = Path(gt_path.parent/f"{rfilter}_dm_wavefront.svg")

        plot_dm_actuators(
            dm_path=dm_path,
            flat_path=flat_path,
            save_path=dm_wavefront
        )

    if plot:
        prep = partial(
            preprocessing.prep_sample,
            normalize=normalize,
            remove_background=remove_background,
            model_fov=gen.psf_fov
        )

        noisy_img = prep(noisy_img, sample_voxel_size=predictions_settings['sample_voxel_size'])
        p_psf = prep(gen.single_psf(p_wave, normed=False, noise=True), sample_voxel_size=gen.voxel_size)
        gt_psf = prep(gen.single_psf(y_wave, normed=False, noise=True), sample_voxel_size=gen.voxel_size)
        corrected_psf = prep(gen.single_psf(diff, normed=False, noise=True), sample_voxel_size=gen.voxel_size)

        plt.style.use("default")
        vis.diagnostic_assessment(
            psf=noisy_img,
            gt_psf=gt_psf,
            predicted_psf=p_psf,
            corrected_psf=corrected_psf,
            psnr=psnr,
            maxcounts=maxcounts,
            y=y_wave,
            pred=p_wave,
            save_path=save_path,
            display=False,
            dxy=gen.x_voxel_size,
            dz=gen.z_voxel_size,
            transform_to_align_to_DM=True,
        )

    residuals = [
        {
            'n': z.n,
            'm': z.m,
            'prediction': p_wave.zernikes[z],
            'ground_truth': y_wave.zernikes[z],
            'residuals': diff.zernikes[z],
        }
        for z in p_wave.zernikes.keys()
    ]

    residuals = pd.DataFrame(residuals, columns=['n', 'm', 'prediction', 'ground_truth', 'residuals'])
    residuals.index.name = 'ansi'
    residuals.to_csv(f'{save_path}_residuals.csv')

    p2v = diff.peak2valley(na=1.0)
    p2v_gt = y_wave.peak2valley(na=1.0)
    logger.info(f"P2V: {round(p2v, 3)}   GT_P2V: {round(p2v_gt, 3)}")
    logger.info('-'*50)


def plot_eval_dataset(
    datadir: Path,
    postfix: str = 'sample_predictions_zernike_coefficients_ml_eval_residuals.csv',
):
    iteration_labels = [
        'before',
        'after0',
        'after1',
        'after2',
        'after3',
        'after4',
        'after5',
    ]

    # Permanently changes the pandas settings
    pd.set_option('display.max_rows', None)
    pd.set_option('display.max_columns', None)
    pd.set_option('display.width', 600)
    pd.set_option('display.max_colwidth', 20)
    results = {}

    for file in tqdm(
            sorted(datadir.rglob(f'*{postfix}'), key=os.path.getctime),
            desc='Collecting results'
    ):  # sort by creation time
        state = file.stem.split('_')[0]
        modes = ':'.join(s.lstrip('z') if s.startswith('z') else '' for s in file.stem.split('_')).split(':')
        modes = [m for m in modes if m.isdigit()]
        res = pd.read_csv(file)

        p = Wavefront(res['prediction'].values, modes=res.shape[0])
        y = Wavefront(res['ground_truth'].values, modes=res.shape[0])
        diff = Wavefront(res['residuals'].values, modes=res.shape[0])

        results[file] = {
            'modes': ', '.join(str(e) for e in modes),
            'state': state,
            'iteration_index': iteration_labels.index(state),
            'p2v_residual': diff.peak2valley(),
            'p2v_gt': y.peak2valley(),
            'p2v_pred': p.peak2valley(),
            'num_model_modes': p.modes
        }

    df = pd.DataFrame.from_dict(results.values())
    fig = plt.figure(figsize=(11, 8))
    # set height ratios for subplots
    gs = gridspec.GridSpec(2, 1, height_ratios=[2, 1])

    # the first subplot
    ax0 = plt.subplot(gs[0])
    ax1 = plt.subplot(gs[1])

    n = 10
    # ax0.set_prop_cycle('color', [plt.cm.jet(i) for i in np.linspace(0, 1, n)])
    # ax1.set_prop_cycle('color', [plt.cm.jet(i) for i in np.linspace(0, 1, n)])
    plotnumber = 0

    for mode, grp in df.groupby(['modes']):
        grp = grp.sort_values('iteration_index')

        plotnumber += 1
        linestyle = 'solid'
        if plotnumber > n: linestyle = 'dashed'
        if plotnumber > n * 2: linestyle = 'dotted'
        if plotnumber > n * 3: linestyle = 'dashdot'
        if plotnumber > n * 4: linestyle = (0, (3, 1, 1, 1, 1, 1))

        ax0 = grp.plot(
            ax=ax0,
            kind='line',
            x='iteration_index',
            y='p2v_gt',
            label=mode,
            linestyle=linestyle
        )
        ax1 = grp.plot(
            ax=ax1,
            kind='line',
            x='iteration_index',
            y='p2v_residual',
            label=mode,
            legend=False,
            linestyle=linestyle
        )

    ax0.set_ylabel('Remaining abberation\n(P-V in waves)')
    ax1.set_ylabel('PR-Model\n(P-V in waves)')
    ax0.set_xlabel('')
    ax1.set_xlabel('Iteration')
    ax0.set_ylim(0, 5)
    ax1.set_ylim(0, 2)
    plt.setp(ax0.get_xticklabels(), visible=False)
    ax1.set_xticks(np.arange(0, max(df['iteration_index']) + 1, 1.0))
    ax1.set_xlim(0, max(df['iteration_index']))
    ax0.set_xlim(0, max(df['iteration_index']))
    ax0.grid(True, which="both", axis='both', lw=.25, ls='--', zorder=0)
    ax1.grid(True, which="both", axis='both', lw=.25, ls='--', zorder=0)
    ax0.set_title(f"{df['num_model_modes'].unique()} mode Model")

    ax0.legend(
        loc='center left', bbox_to_anchor=(1, 0.5),
        ncol=int(len(df.groupby(['modes'])) / 40) + 1,
        fontsize='x-small',
        labelspacing=0.2
    )
    savepath = Path(f'{datadir}/p2v_eval')
    logger.info(f'{savepath}')

    df.to_csv(f'{savepath}.csv')

    plt.subplots_adjust(top=0.95, right=0.95, wspace=.2, hspace=.0)
    plt.savefig(f'{savepath}.png', dpi=300, bbox_inches='tight', pad_inches=.25)



@profile
def eval_dataset(
    model: Path,
    datadir: Path,
    flat: Any = None,
    postfix: str = 'sample_predictions_zernike_coefficients.csv',
    gt_postfix: str = 'phase_retrieval_zernike_coefficients.csv',
    plot_evals: bool = True,
    precomputed: bool = False
):

    if not precomputed:
        pool = mp.Pool(processes=mp.cpu_count())
        MLresultsdir = Path(datadir / 'MLResults')
        MLresults_list = list(MLresultsdir.glob('**/*'))    # only get directory list once for speed

        evaluate = partial(
            eval_mode,
            model_path=model,
            flat_path=flat,
            postfix=postfix,
            gt_postfix=gt_postfix,
            plot=plot_evals,
        )

<<<<<<< HEAD
        iteration_labels = ['before',
                            'after0',
                            'after1',
                            'after2',
                            'after3',
                            'after4',
                            'after5',
                            ]
        results[file] = dict(
            state=state,
            iteration_index=iteration_labels.index(state),
            modes=', '.join(str(e) for e in modes),
            p2v_residual=p2v,
            p2v_gt=p2v_gt,
            prediction_file=str(prediction_path),
            ground_truth_file=str(gt_path),
            model=model,
            num_model_modes=len(p),
        )
        return results

    def plot_eval_vs_iter(df):
        # Permanently changes the pandas settings
        pd.set_option('display.max_rows', None)
        pd.set_option('display.max_columns', None)
        pd.set_option('display.width', 600)
        pd.set_option('display.max_colwidth', 20)

        fig = plt.figure(figsize=(11, 8))
        # set height ratios for subplots
        gs = gridspec.GridSpec(2, 1, height_ratios=[2, 1])

        # the first subplot
        ax0 = plt.subplot(gs[0])
        ax1 = plt.subplot(gs[1])

        n = 10
        # ax0.set_prop_cycle('color', [plt.cm.jet(i) for i in np.linspace(0, 1, n)])
        # ax1.set_prop_cycle('color', [plt.cm.jet(i) for i in np.linspace(0, 1, n)])
        plotnumber = 0
        for mode, grp in df.groupby(['modes']):
            plotnumber += 1
            linestyle = 'solid'
            if plotnumber > n: linestyle = 'dashed'
            if plotnumber > n * 2: linestyle = 'dotted'
            if plotnumber > n * 3: linestyle = 'dashdot'
            if plotnumber > n * 4: linestyle = (0, (3, 1, 1, 1, 1, 1))
            ax0 = grp.plot(ax=ax0, kind='line', x='iteration_index', y='p2v_gt', label=mode, linestyle=linestyle)
            ax1 = grp.plot(ax=ax1, kind='line', x='iteration_index', y='p2v_residual', label=mode, legend=False,
                           linestyle=linestyle)

        ax0.set_ylabel('Remaining abberation\n(P-V in waves)')
        ax1.set_ylabel('PR-Model\n(P-V in waves)')
        ax0.set_xlabel('')
        ax1.set_xlabel('Iteration')
        plt.setp(ax0.get_xticklabels(), visible=False)
        ax1.set_xticks(np.arange(0, max(df['iteration_index']) + 1, 1.0))
        ax1.set_xlim(0, max(df['iteration_index']))
        ax0.set_xlim(0, max(df['iteration_index']))
        ax0.legend(loc='center left', bbox_to_anchor=(1, 0.5), ncol=int(len(df.groupby(['modes']))/40) + 1, fontsize='x-small', labelspacing=0.2)
        ax0.set_title(f"{results[file]['num_model_modes']} mode Model \n {file.parent.parent.parent.stem}\\{file.parent.parent.stem}\\{file.parent.stem}")
        plt.subplots_adjust(hspace=.0)
        plt.tight_layout()
        return fig

    active_jobs, jobs = [], []
    manager = mp.Manager()
    results = manager.dict()

    logger.info('Beginning evaluations')
    for file in sorted(datadir.glob('*_lightsheet_ansi_z*.tif'), key=os.path.getctime):  # sort by creation time
        if 'CamB' in str(file) or 'pupil' in str(file) or 'autoexpos' in str(file):
            continue
=======
        logger.info('Beginning evaluations')
        for file in sorted(datadir.glob('*_lightsheet_ansi_z*.tif'), key=os.path.getctime):  # sort by creation time
            if 'CamB' in str(file) or 'pupil' in str(file) or 'autoexpos' in str(file):
                continue

            state = file.stem.split('_')[0]
            modes = ':'.join(s.lstrip('z') if s.startswith('z') else '' for s in file.stem.split('_')).split(':')
            modes = [m for m in modes if m]
            logger.info(f"ansi_z{modes}")
>>>>>>> d89fcdd0

            if len(modes) > 1:
                prefix = f"ansi_"
                for m in modes:
                    prefix += f"z{m}*"
            else:
                mode = modes[0]
                prefix = f"ansi_z{mode}*"

            gt_path = None
            for gtfile in MLresults_list:
                if fnmatch.fnmatch(gtfile.name, f'{state}_widefield_{prefix}_{gt_postfix}'):
                    gt_path = gtfile
                    continue
            if gt_path is None:
                logger.warning(f'GT not found for: {state}_widefield_{prefix}_*.tif')

            prediction_path = None
            for predfile in MLresults_list:
                if fnmatch.fnmatch(predfile.name, f'{state}_lightsheet_{prefix}_{postfix}'):
                    prediction_path = predfile
                    continue
            if prediction_path is None: logger.warning(f'Prediction not found for: {file.name}')

<<<<<<< HEAD
        prediction_path = None
        for predfile in MLresults_list:
            if fnmatch.fnmatch(predfile.name, f'{state}_lightsheet_{prefix}_{postfix}'):
                prediction_path = predfile
                continue
        if prediction_path is None: logger.warning(f'Prediction not found for: {file.name}')

        results = worker(file, prediction_path, gt_path, state, results, modes)
        df = pd.DataFrame.from_dict(results.values())
        df.index.name = 'id'
        fig = plot_eval_vs_iter(df)
        savepath = Path(f'{datadir}/p2v_eval_{file.parent.parent.stem}_{file.parent.stem}.png')
        plt.savefig(savepath)
        logger.info(f'{savepath}')
        savepath = Path(f'{datadir}\\p2v_eval.csv')
        df.to_csv(savepath, header=False, index=False)
        logger.info(f'{savepath}')
        logger.info(f'-' * 50)
=======
            task = partial(
                evaluate,
                input_path=file,
                prediction_path=prediction_path,
                gt_path=gt_path
            )
            _ = pool.apply_async(task)  # issue task
>>>>>>> d89fcdd0

        pool.close()    # close the pool
        pool.join()     # wait for all tasks to complete

    plot_eval_dataset(datadir)

def calibrate_dm(datadir, dm_calibration):
    dataframes = []
    file = list(sorted(datadir.parent.glob('*_dm_matrix.csv')))[0]
    df = pd.read_csv(file, header=None)
    dm = pd.read_csv(dm_calibration, header=None)
    logger.info(f'{df.shape[0]} ML modes, {df.shape[1]} DM applied modes in {file}')
    logger.info(f'{dm.shape[1]} modes, {dm.shape[0]} actuators in {dm_calibration}')

    scalers = np.identity(dm.shape[1])
    scalers[np.diag_indices_from(df)] /= np.diag(df)
    calibration = np.dot(dm, scalers)
    calibration = pd.DataFrame(calibration)


    fig, ax = plt.subplots(figsize=(20, 20))
    ax = sns.heatmap(df, ax=ax, annot=True, fmt=".2f", vmin=-1, vmax=1, cmap='coolwarm', square=True,
                     cbar_kws={'label': 'Ratio of ML prediction to GT', 'shrink': .8})
    ax.set(ylabel="ML saw these modes", xlabel="DM applied this mode", )
    ax.xaxis.tick_top()
    ax.xaxis.set_label_position('top')

    for t in ax.texts:
        if abs(float(t.get_text())) >= 0.01:
            t.set_text(t.get_text())
        else:
            t.set_text("")

    output_file = Path(f"{datadir.parent}/calibration")
    plt.savefig(f"{output_file}.png", bbox_inches='tight', pad_inches=.25)

    dm = calibration / dm
    fig, ax = plt.subplots(figsize=(20, 20))
    ax = sns.heatmap(dm, ax=ax, vmin=-2, vmax=2, cmap='coolwarm', square=True,
                     cbar_kws={'label': 'Fractional change (new/old)', 'shrink': .8})
    ax.xaxis.tick_top()
    ax.xaxis.set_label_position('top')
    ax.set(ylabel="Actuators", xlabel="Zernike modes", )
    plt.savefig(f"{output_file}_diff.png", bbox_inches='tight', pad_inches=.25)
    logger.info(f"Saved result to: {output_file}.png")
    calibration.to_csv(f"{output_file}.csv", header=False, index=False)
    logger.info(f"Saved result to: {output_file}.csv")
    logger.info(f'{calibration.shape[1]} modes, {calibration.shape[0]} actuators in {output_file}.csv')
@profile
def eval_dm(
    datadir: Path,
    gt_postfix: str = 'ground_truth_zernike_coefficients.csv',
    postfix: str = 'sample_predictions_zernike_coefficients.csv'
):
    settings_path = Path(list(datadir.rglob(f'*_settings.json'))[0])
    with open(settings_path) as f:
        predictions_settings = ujson.load(f)
        model_path = Path(predictions_settings['model'])
        gen = backend.load_metadata(
            model_path
        )
        num_modes = gen.n_modes
        logger.info(f'{num_modes} number of modes used in prediction')
        f.close()


    data = np.identity(num_modes)
    for file in sorted(datadir.glob('*before*_lightsheet_ansi_z*.tif')):
        if 'CamB' in str(file) or 'pupil' in str(file) or 'autoexpos' in str(file):
            continue

        state = file.stem.split('_')[0]
        modes = ':'.join(s.lstrip('z') if s.startswith('z') else '' for s in file.stem.split('_')).split(':')
        modes = [m for m in modes if m]
        logger.info(modes)
        logger.info(f"Input: {file.name[:75]}....tif")

        if len(modes) > 1:
            prefix = f"ansi_"
            for m in modes:
                prefix += f"z{m}*"
        else:
            mode = modes[0]
            prefix = f"ansi_z{mode}*"

        try:
            gt_path = list(datadir.rglob(f'{state}_widefield_{prefix}_{gt_postfix}'))[0]
            logger.info(f"GT:    {gt_path.name}")
        except IndexError:
            logger.warning(f'GT not found for: {file.name}')
            continue

        try:
            prediction_path = list(datadir.rglob(f'{state}_lightsheet_{prefix}_{postfix}'))[0]
            logger.info(f"Pred:  {prediction_path.name}")
        except IndexError:
            logger.warning(f'Prediction not found for: {file.name}')
            prediction_path = None

        try:
            p = pd.read_csv(prediction_path, header=0)['amplitude'].values
        except KeyError:
            p = pd.read_csv(prediction_path, header=None).iloc[:, 0].values

        try:
            y = pd.read_csv(gt_path, header=0)['amplitude'].values[:len(p)]
        except KeyError:
            y = pd.read_csv(gt_path, header=0).iloc[:, -1].values[:len(p)]

        magnitude = y[np.argmax(np.abs(y))]
        logger.info(f'{magnitude} applied to mode {np.argmax(np.abs(y))}' )

        for i in range(p.shape[0]):
            data[i, int(mode)] = p[i] / magnitude   # normalize by the magnitude of the mode we put on the mirror

    df = pd.DataFrame(data)
    fig, ax = plt.subplots(figsize=(20, 20))
    ax = sns.heatmap(
        data, ax=ax, annot=True, fmt=".2f", vmin=-1, vmax=1,
        cmap='coolwarm', square=True, cbar_kws={'label': 'Ratio of ML prediction to GT', 'shrink': .8}
    )
    ax.set(ylabel="ML saw these modes", xlabel="DM applied this mode",)
    ax.xaxis.tick_top()
    ax.xaxis.set_label_position('top')

    for t in ax.texts:
        if abs(float(t.get_text())) >= 0.01:
            t.set_text(t.get_text())
        else:
            t.set_text("")

    ax.set_title(f'DM magnitude = {magnitude} um RMS {chr(10)} {datadir.parts[-2]}')

    output_file = Path(f'{datadir}/../{datadir.parts[-1]}_dm_matrix')
    df.to_csv(f"{output_file}.csv", header=False, index=False)
    logger.info(f"Saved result to: {output_file}.csv")
    plt.savefig(f"{output_file}.png", bbox_inches='tight', pad_inches=.25)
    logger.info(f"Saved result to: {output_file}.png")


@profile
def phase_retrieval(
    img: Path,
    num_modes: int,
    dm_calibration: Any,
    dm_state: Any,
    axial_voxel_size: float,
    lateral_voxel_size: float,
    wavelength: float = .510,
    dm_damping_scalar: float = 1,
    plot: bool = False,
    num_iterations: int = 150,
    ignore_modes: list = (0, 1, 2, 4),
    prediction_threshold: float = 0.0,
    use_pyotf_zernikes: bool = False
):
    dm_state = None if (dm_state is None or str(dm_state) == 'None') else dm_state

    data = np.int_(imread(img))

    psfgen = SyntheticPSF(
        psf_type='widefield',
        snr=100,
        psf_shape=data.shape,
        n_modes=num_modes,
        lam_detection=wavelength,
        x_voxel_size=lateral_voxel_size,
        y_voxel_size=lateral_voxel_size,
        z_voxel_size=axial_voxel_size
    )

    psf = data / np.nanmax(data)
    otf = psfgen.fft(psf)
    otf = remove_interference_pattern(
        psf=psf,
        otf=otf,
        plot=f"{img.with_suffix('')}_phase_retrieval" if plot else None,
        max_num_peaks=1,
        windowing=False,
    )
    data = np.int_(psfgen.ifft(otf) * np.nanmax(data))

    params = dict(
        wl=psfgen.lam_detection,
        na=psfgen.na_detection,
        ni=psfgen.refractive_index,
        res=lateral_voxel_size,
        zres=axial_voxel_size,
    )

    logger.info("Starting phase retrieval iterations")
    data_prepped = prep_data_for_PR(np.flip(data, axis=0), multiplier=1.1)
    #data_prepped = cp.asarray(data_prepped) # use GPU. Comment this line to use CPU.
    pr_result = pr.retrieve_phase(
        data_prepped,
        params,
        max_iters=num_iterations,
        pupil_tol=1e-5,
        mse_tol=0,
        phase_only=True
    )
    pupil = pr_result.phase / (2 * np.pi)  # convert radians to waves
    pupil[pupil != 0.] -= np.mean(pupil[pupil != 0.])   # remove a piston term by subtracting the mean of the pupil
    pr_result.phase = utils.waves2microns(pupil, wavelength=psfgen.lam_detection)  # convert waves to microns before fitting.
    pr_result.fit_to_zernikes(num_modes-1, mapping=osa2degrees)  # pyotf's zernikes now in um rms
    pr_result.phase = pupil  # phase is now again in waves

    pupil[pupil == 0.] = np.nan # put NaN's outside of pupil
    pupil_path = Path(f"{img.with_suffix('')}_phase_retrieval_wavefront.tif")
    imsave(pupil_path, cp.asnumpy(pupil))

    threshold = utils.waves2microns(prediction_threshold, wavelength=psfgen.lam_detection)
    ignore_modes = list(map(int, ignore_modes))

    if use_pyotf_zernikes:
        # use pyotf definition of zernikes and fit using them.  I suspect m=0 modes have opposite sign to our definition.
        pred = np.zeros(num_modes)
        pred[1:] = cp.asnumpy(pr_result.zd_result.pcoefs)
        pred[ignore_modes] = 0.
        pred[np.abs(pred) <= threshold] = 0.
        pred = Wavefront(pred, modes=num_modes, order='ansi', lam_detection=wavelength)
    else:
        # use our definition of zernikes and fit using them
        pred = Wavefront(pupil_path, modes=num_modes, order='ansi', lam_detection=wavelength)

    # finding the error in the coeffs is difficult.  This makes the error bars zero.
    pred_std = Wavefront(np.zeros(num_modes), modes=num_modes, order='ansi', lam_detection=wavelength)

    coefficients = [
        {'n': z.n, 'm': z.m, 'amplitude': a}
        for z, a in pred.zernikes.items()
    ]

    coefficients = pd.DataFrame(coefficients, columns=['n', 'm', 'amplitude'])
    coefficients.index.name = 'ansi'
    coefficients.to_csv(f"{img.with_suffix('')}_phase_retrieval_zernike_coefficients.csv")

    if dm_calibration is not None:
        dm_state = load_dm(dm_state)
        estimate_and_save_new_dm(
            savepath=Path(f"{img.with_suffix('')}_phase_retrieval_corrected_actuators.csv"),
            coefficients=coefficients['amplitude'].values,
            dm_calibration=dm_calibration,
            dm_state=dm_state,
            dm_damping_scalar=dm_damping_scalar
        )

    psf = psfgen.single_psf(pred, normed=True, noise=False)
    imsave(f"{img.with_suffix('')}_phase_retrieval_psf.tif", psf)

    if plot:
        vis.diagnosis(
            pred=pred,
            pred_std=pred_std,
            save_path=Path(f"{img.with_suffix('')}_phase_retrieval_diagnosis"),
        )

        fig, axes = pr_result.plot()
        axes[0].set_title("Phase in waves")
        plt.savefig(Path(f"{img.with_suffix('')}_phase_retrieval_convergence.svg"), bbox_inches='tight', pad_inches=.25)<|MERGE_RESOLUTION|>--- conflicted
+++ resolved
@@ -985,11 +985,6 @@
     y_wave = Wavefront(y, lam_detection=gen.lam_detection, modes=len(p))
     diff = Wavefront(y-p, lam_detection=gen.lam_detection, modes=len(p))
 
-<<<<<<< HEAD
-
-
-=======
->>>>>>> d89fcdd0
     if flat_path is not None:
         rfilter = f"{str(gt_path.name).replace(gt_postfix, '')}"
         dm_path = Path(str(list(input_path.parent.glob(f"{rfilter}*JSONsettings.json"))[0]))
@@ -1193,81 +1188,6 @@
             plot=plot_evals,
         )
 
-<<<<<<< HEAD
-        iteration_labels = ['before',
-                            'after0',
-                            'after1',
-                            'after2',
-                            'after3',
-                            'after4',
-                            'after5',
-                            ]
-        results[file] = dict(
-            state=state,
-            iteration_index=iteration_labels.index(state),
-            modes=', '.join(str(e) for e in modes),
-            p2v_residual=p2v,
-            p2v_gt=p2v_gt,
-            prediction_file=str(prediction_path),
-            ground_truth_file=str(gt_path),
-            model=model,
-            num_model_modes=len(p),
-        )
-        return results
-
-    def plot_eval_vs_iter(df):
-        # Permanently changes the pandas settings
-        pd.set_option('display.max_rows', None)
-        pd.set_option('display.max_columns', None)
-        pd.set_option('display.width', 600)
-        pd.set_option('display.max_colwidth', 20)
-
-        fig = plt.figure(figsize=(11, 8))
-        # set height ratios for subplots
-        gs = gridspec.GridSpec(2, 1, height_ratios=[2, 1])
-
-        # the first subplot
-        ax0 = plt.subplot(gs[0])
-        ax1 = plt.subplot(gs[1])
-
-        n = 10
-        # ax0.set_prop_cycle('color', [plt.cm.jet(i) for i in np.linspace(0, 1, n)])
-        # ax1.set_prop_cycle('color', [plt.cm.jet(i) for i in np.linspace(0, 1, n)])
-        plotnumber = 0
-        for mode, grp in df.groupby(['modes']):
-            plotnumber += 1
-            linestyle = 'solid'
-            if plotnumber > n: linestyle = 'dashed'
-            if plotnumber > n * 2: linestyle = 'dotted'
-            if plotnumber > n * 3: linestyle = 'dashdot'
-            if plotnumber > n * 4: linestyle = (0, (3, 1, 1, 1, 1, 1))
-            ax0 = grp.plot(ax=ax0, kind='line', x='iteration_index', y='p2v_gt', label=mode, linestyle=linestyle)
-            ax1 = grp.plot(ax=ax1, kind='line', x='iteration_index', y='p2v_residual', label=mode, legend=False,
-                           linestyle=linestyle)
-
-        ax0.set_ylabel('Remaining abberation\n(P-V in waves)')
-        ax1.set_ylabel('PR-Model\n(P-V in waves)')
-        ax0.set_xlabel('')
-        ax1.set_xlabel('Iteration')
-        plt.setp(ax0.get_xticklabels(), visible=False)
-        ax1.set_xticks(np.arange(0, max(df['iteration_index']) + 1, 1.0))
-        ax1.set_xlim(0, max(df['iteration_index']))
-        ax0.set_xlim(0, max(df['iteration_index']))
-        ax0.legend(loc='center left', bbox_to_anchor=(1, 0.5), ncol=int(len(df.groupby(['modes']))/40) + 1, fontsize='x-small', labelspacing=0.2)
-        ax0.set_title(f"{results[file]['num_model_modes']} mode Model \n {file.parent.parent.parent.stem}\\{file.parent.parent.stem}\\{file.parent.stem}")
-        plt.subplots_adjust(hspace=.0)
-        plt.tight_layout()
-        return fig
-
-    active_jobs, jobs = [], []
-    manager = mp.Manager()
-    results = manager.dict()
-
-    logger.info('Beginning evaluations')
-    for file in sorted(datadir.glob('*_lightsheet_ansi_z*.tif'), key=os.path.getctime):  # sort by creation time
-        if 'CamB' in str(file) or 'pupil' in str(file) or 'autoexpos' in str(file):
-            continue
-=======
         logger.info('Beginning evaluations')
         for file in sorted(datadir.glob('*_lightsheet_ansi_z*.tif'), key=os.path.getctime):  # sort by creation time
             if 'CamB' in str(file) or 'pupil' in str(file) or 'autoexpos' in str(file):
@@ -1277,7 +1197,6 @@
             modes = ':'.join(s.lstrip('z') if s.startswith('z') else '' for s in file.stem.split('_')).split(':')
             modes = [m for m in modes if m]
             logger.info(f"ansi_z{modes}")
->>>>>>> d89fcdd0
 
             if len(modes) > 1:
                 prefix = f"ansi_"
@@ -1302,26 +1221,6 @@
                     continue
             if prediction_path is None: logger.warning(f'Prediction not found for: {file.name}')
 
-<<<<<<< HEAD
-        prediction_path = None
-        for predfile in MLresults_list:
-            if fnmatch.fnmatch(predfile.name, f'{state}_lightsheet_{prefix}_{postfix}'):
-                prediction_path = predfile
-                continue
-        if prediction_path is None: logger.warning(f'Prediction not found for: {file.name}')
-
-        results = worker(file, prediction_path, gt_path, state, results, modes)
-        df = pd.DataFrame.from_dict(results.values())
-        df.index.name = 'id'
-        fig = plot_eval_vs_iter(df)
-        savepath = Path(f'{datadir}/p2v_eval_{file.parent.parent.stem}_{file.parent.stem}.png')
-        plt.savefig(savepath)
-        logger.info(f'{savepath}')
-        savepath = Path(f'{datadir}\\p2v_eval.csv')
-        df.to_csv(savepath, header=False, index=False)
-        logger.info(f'{savepath}')
-        logger.info(f'-' * 50)
-=======
             task = partial(
                 evaluate,
                 input_path=file,
@@ -1329,76 +1228,25 @@
                 gt_path=gt_path
             )
             _ = pool.apply_async(task)  # issue task
->>>>>>> d89fcdd0
 
         pool.close()    # close the pool
         pool.join()     # wait for all tasks to complete
 
     plot_eval_dataset(datadir)
 
-def calibrate_dm(datadir, dm_calibration):
-    dataframes = []
-    file = list(sorted(datadir.parent.glob('*_dm_matrix.csv')))[0]
-    df = pd.read_csv(file, header=None)
-    dm = pd.read_csv(dm_calibration, header=None)
-    logger.info(f'{df.shape[0]} ML modes, {df.shape[1]} DM applied modes in {file}')
-    logger.info(f'{dm.shape[1]} modes, {dm.shape[0]} actuators in {dm_calibration}')
-
-    scalers = np.identity(dm.shape[1])
-    scalers[np.diag_indices_from(df)] /= np.diag(df)
-    calibration = np.dot(dm, scalers)
-    calibration = pd.DataFrame(calibration)
-
-
-    fig, ax = plt.subplots(figsize=(20, 20))
-    ax = sns.heatmap(df, ax=ax, annot=True, fmt=".2f", vmin=-1, vmax=1, cmap='coolwarm', square=True,
-                     cbar_kws={'label': 'Ratio of ML prediction to GT', 'shrink': .8})
-    ax.set(ylabel="ML saw these modes", xlabel="DM applied this mode", )
-    ax.xaxis.tick_top()
-    ax.xaxis.set_label_position('top')
-
-    for t in ax.texts:
-        if abs(float(t.get_text())) >= 0.01:
-            t.set_text(t.get_text())
-        else:
-            t.set_text("")
-
-    output_file = Path(f"{datadir.parent}/calibration")
-    plt.savefig(f"{output_file}.png", bbox_inches='tight', pad_inches=.25)
-
-    dm = calibration / dm
-    fig, ax = plt.subplots(figsize=(20, 20))
-    ax = sns.heatmap(dm, ax=ax, vmin=-2, vmax=2, cmap='coolwarm', square=True,
-                     cbar_kws={'label': 'Fractional change (new/old)', 'shrink': .8})
-    ax.xaxis.tick_top()
-    ax.xaxis.set_label_position('top')
-    ax.set(ylabel="Actuators", xlabel="Zernike modes", )
-    plt.savefig(f"{output_file}_diff.png", bbox_inches='tight', pad_inches=.25)
-    logger.info(f"Saved result to: {output_file}.png")
-    calibration.to_csv(f"{output_file}.csv", header=False, index=False)
-    logger.info(f"Saved result to: {output_file}.csv")
-    logger.info(f'{calibration.shape[1]} modes, {calibration.shape[0]} actuators in {output_file}.csv')
+
 @profile
 def eval_dm(
     datadir: Path,
-    gt_postfix: str = 'ground_truth_zernike_coefficients.csv',
+    num_modes: int = 15,
+    gt_postfix: str = 'pr_pupil_waves.tif',
+    # gt_postfix: str = 'ground_truth_zernike_coefficients.csv',
     postfix: str = 'sample_predictions_zernike_coefficients.csv'
 ):
-    settings_path = Path(list(datadir.rglob(f'*_settings.json'))[0])
-    with open(settings_path) as f:
-        predictions_settings = ujson.load(f)
-        model_path = Path(predictions_settings['model'])
-        gen = backend.load_metadata(
-            model_path
-        )
-        num_modes = gen.n_modes
-        logger.info(f'{num_modes} number of modes used in prediction')
-        f.close()
-
 
     data = np.identity(num_modes)
-    for file in sorted(datadir.glob('*before*_lightsheet_ansi_z*.tif')):
-        if 'CamB' in str(file) or 'pupil' in str(file) or 'autoexpos' in str(file):
+    for file in sorted(datadir.glob('*_lightsheet_ansi_z*.tif')):
+        if 'CamB' in str(file):
             continue
 
         state = file.stem.split('_')[0]
@@ -1415,16 +1263,18 @@
             mode = modes[0]
             prefix = f"ansi_z{mode}*"
 
+        logger.info(f"Looking for: {prefix}")
+
         try:
             gt_path = list(datadir.rglob(f'{state}_widefield_{prefix}_{gt_postfix}'))[0]
-            logger.info(f"GT:    {gt_path.name}")
+            logger.info(f"GT: {gt_path.name}")
         except IndexError:
             logger.warning(f'GT not found for: {file.name}')
             continue
 
         try:
             prediction_path = list(datadir.rglob(f'{state}_lightsheet_{prefix}_{postfix}'))[0]
-            logger.info(f"Pred:  {prediction_path.name}")
+            logger.info(f"Pred: {prediction_path.name}")
         except IndexError:
             logger.warning(f'Prediction not found for: {file.name}')
             prediction_path = None
@@ -1440,13 +1290,12 @@
             y = pd.read_csv(gt_path, header=0).iloc[:, -1].values[:len(p)]
 
         magnitude = y[np.argmax(np.abs(y))]
-        logger.info(f'{magnitude} applied to mode {np.argmax(np.abs(y))}' )
 
         for i in range(p.shape[0]):
             data[i, int(mode)] = p[i] / magnitude   # normalize by the magnitude of the mode we put on the mirror
 
     df = pd.DataFrame(data)
-    fig, ax = plt.subplots(figsize=(20, 20))
+    fig, ax = plt.subplots(figsize=(10, 10))
     ax = sns.heatmap(
         data, ax=ax, annot=True, fmt=".2f", vmin=-1, vmax=1,
         cmap='coolwarm', square=True, cbar_kws={'label': 'Ratio of ML prediction to GT', 'shrink': .8}
@@ -1464,10 +1313,52 @@
     ax.set_title(f'DM magnitude = {magnitude} um RMS {chr(10)} {datadir.parts[-2]}')
 
     output_file = Path(f'{datadir}/../{datadir.parts[-1]}_dm_matrix')
-    df.to_csv(f"{output_file}.csv", header=False, index=False)
-    logger.info(f"Saved result to: {output_file}.csv")
+    df.to_csv(f"{output_file}.csv")
     plt.savefig(f"{output_file}.png", bbox_inches='tight', pad_inches=.25)
-    logger.info(f"Saved result to: {output_file}.png")
+    logger.info(f"Saved result to: {output_file}")
+
+
+def calibrate_dm(datadir, dm_calibration):
+    dataframes = []
+    for file in sorted(datadir.glob('*dm_matrix.csv')):
+        df = pd.read_csv(file, header=0, index_col=0)
+        dataframes.append(df)
+
+    df = pd.concat(dataframes)
+    avg = df.groupby(df.index).mean()
+    dm = pd.read_csv(dm_calibration, header=None)
+
+    scalers = np.identity(dm.shape[1])
+    scalers[np.diag_indices_from(avg)] /= np.diag(avg)
+    calibration = np.dot(dm, scalers)
+    calibration = pd.DataFrame(calibration)
+
+    fig, ax = plt.subplots(figsize=(10, 10))
+    ax = sns.heatmap(avg, ax=ax, annot=True, fmt=".2f", vmin=-1, vmax=1, cmap='coolwarm', square=True,
+                     cbar_kws={'label': 'Ratio of ML prediction to GT', 'shrink': .8})
+    ax.set(ylabel="ML saw these modes", xlabel="DM applied this mode", )
+    ax.xaxis.tick_top()
+    ax.xaxis.set_label_position('top')
+
+    for t in ax.texts:
+        if abs(float(t.get_text())) >= 0.01:
+            t.set_text(t.get_text())
+        else:
+            t.set_text("")
+
+    output_file = Path(f"{datadir}/calibration")
+    plt.savefig(f"{output_file}.png", bbox_inches='tight', pad_inches=.25)
+
+    dm = calibration / dm
+    fig, ax = plt.subplots(figsize=(10, 10))
+    ax = sns.heatmap(dm, ax=ax, vmin=0, vmax=2, cmap='coolwarm', square=True, cbar_kws={'shrink': .8})
+    ax.xaxis.tick_top()
+    ax.xaxis.set_label_position('top')
+    ax.set(ylabel="Actuators", xlabel="Zernike modes", )
+    plt.savefig(f"{output_file}_diff.png", bbox_inches='tight', pad_inches=.25)
+
+    calibration.to_csv(f"{output_file}.csv", header=False, index=False)
+    logger.info(f"Saved result to: {output_file}")
 
 
 @profile
