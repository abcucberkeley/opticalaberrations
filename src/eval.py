--- conflicted
+++ resolved
@@ -2708,7 +2708,6 @@
         plt.savefig(f'{savepath}.svg', dpi=300, bbox_inches='tight', pad_inches=.25)
 
 
-<<<<<<< HEAD
 def residuals_histogram(csv_path:Path = r"C:\Users\milkied10\Desktop\na_1.0_predictions.csv"):
     predictions = pd.read_csv(csv_path)
     fig, axes = plt.subplots(8, 2, figsize=(16, 4))
@@ -2767,7 +2766,8 @@
     save_path = Path(f'{csv_path.with_suffix("")}_histogram.png')
     plt.savefig(save_path, dpi=300, bbox_inches='tight', pad_inches=.25)
     logger.info(f"Saved: {save_path}")
-=======
+
+
 @profile
 def evaluate_object_sizes(
     model: Path,
@@ -2907,5 +2907,4 @@
         plt.savefig(f'{savepath}.png', dpi=300, bbox_inches='tight', pad_inches=.25)
         plt.savefig(f'{savepath}.svg', dpi=300, bbox_inches='tight', pad_inches=.25)
 
-    return savepath
->>>>>>> c17d2597
+    return savepath