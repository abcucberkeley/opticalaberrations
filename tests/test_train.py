--- conflicted
+++ resolved
@@ -88,14 +88,9 @@
 
     with strategy.scope():
         train.train_model(
-<<<<<<< HEAD
-            dataset=Path(f"{kargs['repo']}/dataset/training_dataset/YuMB_lambda510/{subfolder}/z64-y64-x64/z15/"),
-            outdir=outdir,
-=======
-            network='prototype',
-            dataset=Path(f"{kargs['repo']}/dataset/training_dataset/YuMB_lambda510/z200-y97-x97/z64-y64-x64/z15/"),
-            outdir=Path(f"{kargs['repo']}/models/tests/yumb_zernike_model"),
->>>>>>> 2e710c41
+            network='prototype',
+            dataset=Path(f"{kargs['repo']}/dataset/training_dataset/YuMB_lambda510/{subfolder}/z64-y64-x64/z15/"),
+            outdir=outdir,
             psf_type=kargs['psf_type'],
             x_voxel_size=kargs['lateral_voxel_size'],
             y_voxel_size=kargs['lateral_voxel_size'],
@@ -131,14 +126,9 @@
 
     with strategy.scope():
         train.train_model(
-<<<<<<< HEAD
-            dataset=Path(f"{kargs['repo']}/dataset/training_dataset/YuMB_lambda510/{subfolder}/z64-y64-x64/z15/"),
-            outdir=outdir,
-=======
-            network='prototype',
-            dataset=Path(f"{kargs['repo']}/dataset/training_dataset/YuMB_lambda510/z200-y97-x97/z64-y64-x64/z15/"),
-            outdir=Path(f"{kargs['repo']}/models/tests/yumb_defocus_model"),
->>>>>>> 2e710c41
+            network='prototype',
+            dataset=Path(f"{kargs['repo']}/dataset/training_dataset/YuMB_lambda510/{subfolder}/z64-y64-x64/z15/"),
+            outdir=outdir,
             psf_type=kargs['psf_type'],
             x_voxel_size=kargs['lateral_voxel_size'],
             y_voxel_size=kargs['lateral_voxel_size'],
@@ -176,14 +166,9 @@
 
     with strategy.scope():
         train.train_model(
-<<<<<<< HEAD
-            dataset=Path(f"{kargs['repo']}/dataset/training_dataset/YuMB_lambda510/{subfolder}/z64-y64-x64/z15/"),
-            outdir=outdir,
-=======
-            network='prototype',
-            dataset=Path(f"{kargs['repo']}/dataset/training_dataset/YuMB_lambda510/z200-y97-x97/z64-y64-x64/z15/"),
-            outdir=Path(f"{kargs['repo']}/models/tests/yumb_zernike_defocus_model"),
->>>>>>> 2e710c41
+            network='prototype',
+            dataset=Path(f"{kargs['repo']}/dataset/training_dataset/YuMB_lambda510/{subfolder}/z64-y64-x64/z15/"),
+            outdir=outdir,
             psf_type=kargs['psf_type'],
             x_voxel_size=kargs['lateral_voxel_size'],
             y_voxel_size=kargs['lateral_voxel_size'],
@@ -220,14 +205,9 @@
 
     with strategy.scope():
         train.train_model(
-<<<<<<< HEAD
-            dataset=Path(f"{kargs['repo']}/dataset/training_dataset/YuMB_lambda510/{subfolder}/z64-y64-x64/z15/"),
-            outdir=outdir,
-=======
-            network='prototype',
-            dataset=Path(f"{kargs['repo']}/dataset/training_dataset/YuMB_lambda510/z200-y97-x97/z64-y64-x64/z15/"),
-            outdir=Path(f"{kargs['repo']}/models/tests/yumb_zernike_model"),
->>>>>>> 2e710c41
+            network='prototype',
+            dataset=Path(f"{kargs['repo']}/dataset/training_dataset/YuMB_lambda510/{subfolder}/z64-y64-x64/z15/"),
+            outdir=outdir,
             psf_type=kargs['psf_type'],
             x_voxel_size=kargs['lateral_voxel_size'],
             y_voxel_size=kargs['lateral_voxel_size'],
