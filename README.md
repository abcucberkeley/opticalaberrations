# Multiscale attention networks for sensorless detection of aberrations in adaptive optics

# Table of Contents
* [Installation](#installation)
   * [For Linux or Windows](#for-linux-or-windows)
   * [For MOSAIC Microscope](#for-mosaic-microscope)
* [Utilities](#utilities)
   * [Simple predictions](#simple-predictions)
   * [ROI-based predictions](#roi-based-predictions)
   * [Tile-based predictions](#tile-based-predictions)
   * [Aggregate predictions](#aggregate-predictions)
   * [Deconvolution](#deconvolution)
   * [Point detection](#point-detection)
   * [Deskew](#deskew)



## Installation

We recommend using Anaconda 
(https://docs.anaconda.com/anaconda/install/index.html)
to install the required packages for running our models. 


### For `Linux` or `Windows`: 

Once you have Anaconda installed on your system, clone the repo using the following commands:
```shell
git clone https://github.com/abcucberkeley/opticalaberrations.git
```

Create a new `conda` environment using the following commands (will create an environment named "ml"):
```shell
cd opticalaberrations
conda env create -f requirements.yml
conda activate ml
```

Also, clone the LLSM3D tools repository for additional utils such as `decon`, `deskew` and `point detection`
```shell
git clone --branch dev https://github.com/abcucberkeley/LLSM3DTools.git
```


### For `MOSAIC` microscope: 

SVN update (repo will be downloaded to `"C:\SPIM\Common\Calculations\Python\Phase Retrieval ML\opticalaberrations\"`)
```
svn update c:\spim
```

Create environment "ml" and install dependencies
```
conda env create -f “C:\SPIM\Common\Calculations\Python\Phase Retrieval ML\opticalaberrations\requirements.yml”
```


## Utilities

The [`src/ao.py`](src/ao.py) script provides a CLI 
for running our models on a given 3D stack (`.tif` file). 

> **Note:** Make sure to activate your conda `env` before running the script, or use the full filepath to your `python` environment.


### Simple predictions

For each successful run, the script will output the following files:
- `*_predictions_psf.tif`: predicted PSF
- `*_predictions_zernike_coffs.csv`: predicted Zernike modes 
- `*_predictions_pupil_displacement.tif`: predicted wavefront
- `*_predictions_corrected_actuators.csv`: a new vector describing the new positions for the DM's actuators

#### Example Usage (Sample):
```shell
<<<<<<< HEAD
usage: ao.py predict_sample [--optional_flags] model input pattern
=======
ao.py predict_sample [--optional_flags] model input pattern
>>>>>>> 60022155
```

The script takes 3 positional arguments and a few optional ones described below. 

#### Positional arguments:

|           | Description                                                     |
|-----------|-----------------------------------------------------------------|
| `model`   | path to pretrained TensorFlow model                             |
| `input`   | path to input (.tif file)                                       |
| `pattern` | path DM pattern mapping matrix (e.g., Zernike_Korra_Bax273.csv) |


#### Optional arguments:

|                            | Description                                                                                                       |
|----------------------------|-------------------------------------------------------------------------------------------------------------------|
| `help`                     | show this help message and exit                                                                                   |
| `state`                    | optional path to current DM state .csv file (Default: `blank mirror`)                                             |
| `prev`                     | previous predictions .csv file (Default: `None`)                                                                  |
| `lateral_voxel_size`       | lateral voxel size in microns for X (Default: `0.108`)                                                            |
| `axial_voxel_size`         | axial voxel size in microns for Z (Default: `0.1`)                                                                |
| `model_lateral_voxel_size` | lateral voxel size in microns for X (Default: `0.108`)                                                            |
| `model_axial_voxel_size`   | axial voxel size in microns for Z (Default: `0.1`)                                                                |
| `wavelength`               | wavelength in microns (Default: `0.51`)                                                                           |
| `scalar`                   | scale DM actuators by an arbitrary multiplier (Default: `0.75`)                                                   |
| `prediction_threshold`     | set predictions below threshold to zero (waves) (Default: `0.`)                                                   |
| `sign_threshold`           | flip sign of modes above given threshold <br/> [fractional value relative to previous prediction] (Default: `0.`) |
| `num_predictions`          | number of predictions per sample to estimate model's confidence (Default: `10`)                                   |
| `plot`                     | a toggle for plotting predictions                                                                                 |
| `psf_type`                 | type of the desired PSF <br/> (Default: `../lattice/YuMB_NAlattice0.35_NAAnnulusMax0.40_NAsigma0.1.mat`)          |



### ROI-based predictions 

For each successful run, the script will output the following files:
- `*_rois_predictions_stats.csv`: a statistical summary of the selected candidate ROIs
- `*_rois_predictions.csv`: a statistical summary of the predictions for each ROI

#### Example Usage (ROI-based):
```shell
ao.py predict_rois [--optional_flags] model input peaks
```

The script takes 3 positional arguments and a few optional ones described below. 

#### Positional arguments:

|         | Description                                 |
|---------|---------------------------------------------|
| `model` | path to pretrained TensorFlow model         |
| `input` | path to input (.tif file)                   |
| `peaks` | path to point detection results (.mat file) |


#### Optional arguments:

|                            | Description                                                                                                       |
|----------------------------|-------------------------------------------------------------------------------------------------------------------|
| `help`                     | show this help message and exit                                                                                   |
| `window_size`              | size of the window to crop around each point of interest (Default: `64`)                                          |
| `num_rois`                 | max number of detected points to use for estimating aberrations (Default: `10`)                                   |
| `min_intensity`            | minimum intensity desired for detecting peaks of interest (Default: `200`)                                        |
| `minimum_distance`         | minimum distance to the nearest neighbor (microns) (Default: `1.0`)                                               |
| `prev`                     | previous predictions .csv file (Default: `None`)                                                                  |
| `lateral_voxel_size`       | lateral voxel size in microns for X (Default: `0.108`)                                                            |
| `axial_voxel_size`         | axial voxel size in microns for Z (Default: `0.1`)                                                                |
| `model_lateral_voxel_size` | lateral voxel size in microns for X (Default: `0.108`)                                                            |
| `model_axial_voxel_size`   | axial voxel size in microns for Z (Default: `0.1`)                                                                |
| `wavelength`               | wavelength in microns (Default: `0.51`)                                                                           |
| `prediction_threshold`     | set predictions below threshold to zero (waves) (Default: `0.`)                                                   |
| `sign_threshold`           | flip sign of modes above given threshold <br/> [fractional value relative to previous prediction] (Default: `0.`) |
| `num_predictions`          | number of predictions per sample to estimate model's confidence (Default: `10`)                                   |
| `batch_size`               | maximum batch size for the model (Default: `100`)                                                                 |
| `plot`                     | a toggle for plotting predictions                                                                                 |
| `psf_type`                 | type of the desired PSF <br/> (Default: `../lattice/YuMB_NAlattice0.35_NAAnnulusMax0.40_NAsigma0.1.mat`)          |




### Tile-based predictions 

For each successful run, the script will output the following files:
- `*_tiles_predictions.csv`: a statistical summary of the predictions for each tile

#### Example Usage (Tiles):
```shell
ao.py predict_tiles [--optional_flags] model input
```

The script takes 2 positional arguments and a few optional ones described below.

#### Positional arguments:

|         | Description                         |
|---------|-------------------------------------|
| `model` | path to pretrained TensorFlow model |
| `input` | path to input (.tif file)           |


#### Optional arguments:

|                            | Description                                                                                                       |
|----------------------------|-------------------------------------------------------------------------------------------------------------------|
| `help`                     | show this help message and exit                                                                                   |
| `window_size`              | size of the window to crop around each point of interest (Default: `64`)                                          |
| `prev`                     | previous predictions .csv file (Default: `None`)                                                                  |
| `lateral_voxel_size`       | lateral voxel size in microns for X (Default: `0.108`)                                                            |
| `axial_voxel_size`         | axial voxel size in microns for Z (Default: `0.1`)                                                                |
| `model_lateral_voxel_size` | lateral voxel size in microns for X (Default: `0.108`)                                                            |
| `model_axial_voxel_size`   | axial voxel size in microns for Z (Default: `0.1`)                                                                |
| `wavelength`               | wavelength in microns (Default: `0.51`)                                                                           |
| `prediction_threshold`     | set predictions below threshold to zero (waves) (Default: `0.`)                                                   |
| `sign_threshold`           | flip sign of modes above given threshold <br/> [fractional value relative to previous prediction] (Default: `0.`) |
| `num_predictions`          | number of predictions per sample to estimate model's confidence (Default: `10`)                                   |
| `batch_size`               | maximum batch size for the model (Default: `100`)                                                                 |
| `plot`                     | a toggle for plotting predictions                                                                                 |
| `psf_type`                 | type of the desired PSF <br/> (Default: `../lattice/YuMB_NAlattice0.35_NAAnnulusMax0.40_NAsigma0.1.mat`)          |


### Aggregate predictions 

For each successful run, the script will output the following files:
- `*_predictions_aggregated_psf.tif`: predicted PSF
- `*_predictions_aggregated.csv`: a statistical summary of the predictions
- `*_predictions_aggregated_zernike_coffs.csv`: predicted zernike modes 
- `*_predictions_aggregated_pupil_displacement.tif`: predicted wavefront
- `*_predictions_aggregated_corrected_actuators.csv`: a new vector describing the new positions for the DM's actuators


#### Example Usage (Aggregate):
```shell
<<<<<<< HEAD
usage: ao.py aggregate_predictions [--optinal_flags] model input
=======
ao.py aggregate_predictions [--optional_flags] model input
>>>>>>> 60022155
```

The script takes 3 positional arguments and a few optional ones described below. 

#### Positional arguments:

|               | Description                                                   |
|---------------|---------------------------------------------------------------|
| `predictions` | path to model's predictions (.csv file)                       |
| `input`       | path to input (.tif file)                                     |
| `pattern`     | path DM pattern mapping matrix (eg. Zernike_Korra_Bax273.csv) |



#### Optional arguments:

|                        | Description                                                                                              |
|------------------------|----------------------------------------------------------------------------------------------------------|
| `help`                 | show this help message and exit                                                                          |
| `state`                | optional path to current DM state .csv file (Default: `blank mirror`)                                    |
| `scalar`               | scale DM actuators by an arbitrary multiplier (Default: `0.75`)                                          |
| `prediction_threshold` | set predictions below threshold to zero (waves) (Default: `0.`)                                          |
| `majority_threshold`   | majority rule to use to determine dominant modes among ROIs (Default: `0.5`)                             |
| `final_prediction`     | rule to use to calculate final prediction [mean, median, min, max] (Default: `mean`)                     |
| `min_percentile`       | minimum percentile to filter out outliers (Default: `10`)                                                |
| `max_percentile`       | maximum percentile to filter out outliers (Default: `90`)                                                |
| `psf_type`             | type of the desired PSF <br/> (Default: `../lattice/YuMB_NAlattice0.35_NAAnnulusMax0.40_NAsigma0.1.mat`) |
| `lateral_voxel_size`   | lateral voxel size in microns for X (Default: `0.108`)                                                   |
| `axial_voxel_size`     | axial voxel size in microns for Z (Default: `0.1`)                                                       |
| `wavelength`           | wavelength in microns (Default: `0.51`)                                                                  |
| `plot`                 | a toggle for plotting predictions                                                                        |



### Deconvolution

For each successful run, the script will output the following files:
- `*_decon.tif`: results of deconvolving the given input with the desired PSF

#### Example Usage (Deconvolution)
```shell
ao.py decon [--optional_flags] input psf
```

The script takes 3 positional arguments and a few optional ones described below. 

#### Positional arguments:

|         | Description               |
|---------|---------------------------|
| `input` | path to input (.tif file) |
| `psf`   | path to PSF (.tif file)   |



#### Optional arguments:

|         | Description                                                            |
|---------|------------------------------------------------------------------------|
| `help`  | show this help message and exit                                        |
| `iters` | number of iterations for Richardson-Lucy deconvolution (Default: `10`) |
| `plot`  | a toggle for plotting results                                          |


### Point detection

For each successful run, the script will output the following files:
- `/results/Detection3D.mat`: predicted points

#### Example Usage (Detect ROIs):
```shell
ao.py detect_rois [--optional_flags] input
```

The script takes 1 positional argument and a few optional ones described below. 

#### Positional arguments:

|         | Description               |
|---------|---------------------------|
| `input` | path to input (.tif file) |


#### Optional arguments:

|                      | Description                                            |
|----------------------|--------------------------------------------------------|
| `help`               | show this help message and exit                        |
| `psf`                | path to the experimental PSF (.tif file)               |
| `lateral_voxel_size` | lateral voxel size in microns for X (Default: `0.108`) |
| `axial_voxel_size`   | axial voxel size in microns for Z (Default: `0.1`)     |



### Deskew

For each successful run, the script will output the following files:
- `/DS/*.tif`: de-skewed image with the desired skew angle


#### Example Usage (Deskew):
```shell
ao.py deskew [--optional_flags] input
```

The script takes 1 positional argument and a few optional ones described below. 

#### Positional arguments:

|         | Description               |
|---------|---------------------------|
| `input` | path to input (.tif file) |


#### Optional arguments:

|                      | Description                                            |
|----------------------|--------------------------------------------------------|
| `help`               | show this help message and exit                        |
| `lateral_voxel_size` | lateral voxel size in microns for X (Default: `0.108`) |
| `axial_voxel_size`   | axial voxel size in microns for Z (Default: `0.1`)     |
| `skew_angle`         | skew angle (Default: `32.45`)                          |
| `flipz`              | a toggle to flip Z axis                                |



[//]: # (![example]&#40;examples/phase_retrieval/-_pred.png&#41;)
<|MERGE_RESOLUTION|>--- conflicted
+++ resolved
@@ -57,7 +57,7 @@
 
 ## Utilities
 
-The [`src/ao.py`](src/ao.py) script provides a CLI 
+The [`src/python ao.py`](src/python ao.py) script provides a CLI 
 for running our models on a given 3D stack (`.tif` file). 
 
 > **Note:** Make sure to activate your conda `env` before running the script, or use the full filepath to your `python` environment.
@@ -73,11 +73,7 @@
 
 #### Example Usage (Sample):
 ```shell
-<<<<<<< HEAD
-usage: ao.py predict_sample [--optional_flags] model input pattern
-=======
-ao.py predict_sample [--optional_flags] model input pattern
->>>>>>> 60022155
+python ao.py predict_sample [--optional_flags] model input pattern
 ```
 
 The script takes 3 positional arguments and a few optional ones described below. 
@@ -120,7 +116,7 @@
 
 #### Example Usage (ROI-based):
 ```shell
-ao.py predict_rois [--optional_flags] model input peaks
+python ao.py predict_rois [--optional_flags] model input peaks
 ```
 
 The script takes 3 positional arguments and a few optional ones described below. 
@@ -166,7 +162,7 @@
 
 #### Example Usage (Tiles):
 ```shell
-ao.py predict_tiles [--optional_flags] model input
+python ao.py predict_tiles [--optional_flags] model input
 ```
 
 The script takes 2 positional arguments and a few optional ones described below.
@@ -211,11 +207,7 @@
 
 #### Example Usage (Aggregate):
 ```shell
-<<<<<<< HEAD
-usage: ao.py aggregate_predictions [--optinal_flags] model input
-=======
-ao.py aggregate_predictions [--optional_flags] model input
->>>>>>> 60022155
+python ao.py aggregate_predictions [--optional_flags] model input
 ```
 
 The script takes 3 positional arguments and a few optional ones described below. 
@@ -257,7 +249,7 @@
 
 #### Example Usage (Deconvolution)
 ```shell
-ao.py decon [--optional_flags] input psf
+python ao.py decon [--optional_flags] input psf
 ```
 
 The script takes 3 positional arguments and a few optional ones described below. 
@@ -287,7 +279,7 @@
 
 #### Example Usage (Detect ROIs):
 ```shell
-ao.py detect_rois [--optional_flags] input
+python ao.py detect_rois [--optional_flags] input
 ```
 
 The script takes 1 positional argument and a few optional ones described below. 
@@ -318,7 +310,7 @@
 
 #### Example Usage (Deskew):
 ```shell
-ao.py deskew [--optional_flags] input
+python ao.py deskew [--optional_flags] input
 ```
 
 The script takes 1 positional argument and a few optional ones described below. 
@@ -338,8 +330,4 @@
 | `lateral_voxel_size` | lateral voxel size in microns for X (Default: `0.108`) |
 | `axial_voxel_size`   | axial voxel size in microns for Z (Default: `0.1`)     |
 | `skew_angle`         | skew angle (Default: `32.45`)                          |
-| `flipz`              | a toggle to flip Z axis                                |
-
-
-
-[//]: # (![example]&#40;examples/phase_retrieval/-_pred.png&#41;)
+| `flipz`              | a toggle to flip Z axis                                |